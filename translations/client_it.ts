<?xml version="1.0" ?><!DOCTYPE TS><TS language="it" version="2.1">
<context>
    <name>FolderWizardSourcePage</name>
    <message>
        <location filename="../src/gui/folderwizardsourcepage.ui" line="14"/>
        <source>Form</source>
        <translation>Modulo</translation>
    </message>
    <message>
        <location filename="../src/gui/folderwizardsourcepage.ui" line="33"/>
        <source>Pick a local folder on your computer to sync</source>
        <translation>Scegli una cartella locale sul tuo computer da sincronizzare</translation>
    </message>
    <message>
        <location filename="../src/gui/folderwizardsourcepage.ui" line="44"/>
        <source>&amp;Choose...</source>
        <translation>S&amp;cegli...</translation>
    </message>
</context>
<context>
    <name>FolderWizardTargetPage</name>
    <message>
        <location filename="../src/gui/folderwizardtargetpage.ui" line="14"/>
        <source>Form</source>
        <translation>Modulo</translation>
    </message>
    <message>
        <location filename="../src/gui/folderwizardtargetpage.ui" line="131"/>
        <source>Select a remote destination folder</source>
        <translation>Seleziona una cartella remota di destinazione </translation>
    </message>
    <message>
        <location filename="../src/gui/folderwizardtargetpage.ui" line="143"/>
        <source>Create Folder</source>
        <translation>Crea cartella</translation>
    </message>
    <message>
        <location filename="../src/gui/folderwizardtargetpage.ui" line="163"/>
        <source>Refresh</source>
        <translation>Aggiorna</translation>
    </message>
    <message>
        <location filename="../src/gui/folderwizardtargetpage.ui" line="177"/>
        <source>Folders</source>
        <translation>Cartelle</translation>
    </message>
    <message>
        <location filename="../src/gui/folderwizardtargetpage.ui" line="110"/>
        <source>TextLabel</source>
        <translation>EtichettaTesto</translation>
    </message>
</context>
<context>
    <name>NotificationWidget</name>
    <message>
        <location filename="../src/gui/notificationwidget.ui" line="20"/>
        <source>Form</source>
        <translation>Modulo</translation>
    </message>
    <message>
        <location filename="../src/gui/notificationwidget.ui" line="56"/>
        <source>Lorem ipsum dolor sit amet</source>
        <translation>Lorem ipsum dolor sit amet</translation>
    </message>
    <message>
        <location filename="../src/gui/notificationwidget.ui" line="69"/>
        <source>Lorem ipsum dolor sit amet, consetetur sadipscing elitr, sed diam nonumy eirmod temporm </source>
        <translation>Lorem ipsum dolor sit amet, consetetur sadipscing elitr, sed diam nonumy eirmod temporm </translation>
    </message>
    <message>
        <location filename="../src/gui/notificationwidget.ui" line="89"/>
        <source>TextLabel</source>
        <translation>EtichettaTesto</translation>
    </message>
</context>
<context>
    <name>OCC::AbstractNetworkJob</name>
    <message>
        <location filename="../src/libsync/abstractnetworkjob.cpp" line="241"/>
        <source>Connection timed out</source>
        <translation>Connessione scaduta</translation>
    </message>
    <message>
        <location filename="../src/libsync/abstractnetworkjob.cpp" line="243"/>
        <source>Unknown error: network reply was deleted</source>
        <translation type="unfinished"/>
    </message>
    <message>
        <location filename="../src/libsync/abstractnetworkjob.cpp" line="386"/>
        <source>Server replied &quot;%1 %2&quot; to &quot;%3 %4&quot;</source>
        <translation type="unfinished"/>
    </message>
</context>
<context>
    <name>OCC::AccountSettings</name>
    <message>
        <location filename="../src/gui/accountsettings.ui" line="14"/>
        <source>Form</source>
        <translation>Modulo</translation>
    </message>
    <message>
        <location filename="../src/gui/accountsettings.ui" line="58"/>
        <source>...</source>
        <translation>...</translation>
    </message>
    <message>
        <location filename="../src/gui/accountsettings.ui" line="79"/>
        <source>Storage space: ...</source>
        <translation>Spazio di archiviazione: ...</translation>
    </message>
    <message>
        <location filename="../src/gui/accountsettings.ui" line="152"/>
        <source>Unchecked folders will be &lt;b&gt;removed&lt;/b&gt; from your local file system and will not be synchronized to this computer anymore</source>
        <translation>Le cartelle non marcate saranno &lt;b&gt;rimosse&lt;/b&gt; dal file system locale e non saranno sincronizzate più con questo computer</translation>
    </message>
    <message>
        <location filename="../src/gui/accountsettings.ui" line="198"/>
        <source>Synchronize all</source>
        <translation>Sincronizza tutto</translation>
    </message>
    <message>
        <location filename="../src/gui/accountsettings.ui" line="205"/>
        <source>Synchronize none</source>
        <translation>Non sincronizzare</translation>
    </message>
    <message>
        <location filename="../src/gui/accountsettings.ui" line="212"/>
        <source>Apply manual changes</source>
        <translation>Applica le modifiche manuali</translation>
    </message>
    <message>
        <location filename="../src/gui/accountsettings.ui" line="260"/>
        <source>Apply</source>
        <translation>Applica</translation>
    </message>
    <message>
        <location filename="../src/gui/accountsettings.ui" line="247"/>
        <location filename="../src/gui/accountsettings.cpp" line="447"/>
<<<<<<< HEAD
        <location filename="../src/gui/accountsettings.cpp" line="839"/>
=======
        <location filename="../src/gui/accountsettings.cpp" line="843"/>
>>>>>>> 7f51803d
        <source>Cancel</source>
        <translation>Annulla</translation>
    </message>
    <message>
        <location filename="../src/gui/accountsettings.ui" line="42"/>
        <source>Connected with &lt;server&gt; as &lt;user&gt;</source>
        <translation>Connesso a &lt;server&gt; come &lt;user&gt;</translation>
    </message>
    <message>
        <location filename="../src/gui/accountsettings.cpp" line="182"/>
        <source>No account configured.</source>
        <translation>Nessun account  configurato.</translation>
    </message>
    <message>
        <location filename="../src/gui/accountsettings.cpp" line="195"/>
        <source>Add new</source>
        <translation>Aggiungi nuovo</translation>
    </message>
    <message>
        <location filename="../src/gui/accountsettings.cpp" line="203"/>
        <source>Remove</source>
        <translation>Rimuovi</translation>
    </message>
    <message>
        <location filename="../src/gui/accountsettings.cpp" line="207"/>
        <source>Account</source>
        <translation>Account</translation>
    </message>
    <message>
        <location filename="../src/gui/accountsettings.cpp" line="300"/>
        <source>Choose what to sync</source>
        <translation>Scegli cosa sincronizzare</translation>
    </message>
    <message>
        <location filename="../src/gui/accountsettings.cpp" line="306"/>
        <source>Force sync now</source>
        <translation>Forza ora la sincronizzazione</translation>
    </message>
    <message>
        <location filename="../src/gui/accountsettings.cpp" line="308"/>
        <source>Restart sync</source>
        <translation>Riavvia sincronizzazione</translation>
    </message>
    <message>
        <location filename="../src/gui/accountsettings.cpp" line="317"/>
        <source>Remove folder sync connection</source>
        <translation>Rimuovi connessione di sincronizzazione cartelle</translation>
    </message>
    <message>
        <location filename="../src/gui/accountsettings.cpp" line="388"/>
        <source>Folder creation failed</source>
        <translation>Creazione della cartella non riuscita</translation>
    </message>
    <message>
        <location filename="../src/gui/accountsettings.cpp" line="389"/>
        <source>&lt;p&gt;Could not create local folder &lt;i&gt;%1&lt;/i&gt;.</source>
        <translation>&lt;p&gt;Impossibile creare la cartella locale &lt;i&gt;%1&lt;/i&gt;.</translation>
    </message>
    <message>
        <location filename="../src/gui/accountsettings.cpp" line="439"/>
        <source>Confirm Folder Sync Connection Removal</source>
        <translation>Conferma rimozione connessione di sincronizzazione cartelle</translation>
    </message>
    <message>
        <location filename="../src/gui/accountsettings.cpp" line="446"/>
        <source>Remove Folder Sync Connection</source>
        <translation>Rimuovi connessione di sincronizzazione cartelle</translation>
    </message>
    <message>
        <location filename="../src/gui/accountsettings.cpp" line="528"/>
        <source>Sync Running</source>
        <translation>La sincronizzazione è in corso</translation>
    </message>
    <message>
        <location filename="../src/gui/accountsettings.cpp" line="529"/>
        <source>The syncing operation is running.&lt;br/&gt;Do you want to terminate it?</source>
        <translation>L&apos;operazione di sincronizzazione è in corso.&lt;br/&gt;Vuoi terminarla?</translation>
    </message>
    <message>
        <location filename="../src/gui/accountsettings.cpp" line="618"/>
        <source>%1 in use</source>
        <translation>%1 in uso</translation>
    </message>
    <message>
<<<<<<< HEAD
        <location filename="../src/gui/accountsettings.cpp" line="641"/>
=======
        <location filename="../src/gui/accountsettings.cpp" line="645"/>
>>>>>>> 7f51803d
        <source>%1 as &lt;i&gt;%2&lt;/i&gt;</source>
        <translation>%1 come &lt;i&gt;%2&lt;/i&gt;</translation>
    </message>
    <message>
<<<<<<< HEAD
        <location filename="../src/gui/accountsettings.cpp" line="647"/>
=======
        <location filename="../src/gui/accountsettings.cpp" line="651"/>
>>>>>>> 7f51803d
        <source>The server version %1 is old and unsupported! Proceed at your own risk.</source>
        <translation>La versione %1 del server è datata e non supportata! Continua a tuo rischio.</translation>
    </message>
    <message>
<<<<<<< HEAD
        <location filename="../src/gui/accountsettings.cpp" line="649"/>
=======
        <location filename="../src/gui/accountsettings.cpp" line="653"/>
>>>>>>> 7f51803d
        <source>Connected to %1.</source>
        <translation>Connesso a %1.</translation>
    </message>
    <message>
<<<<<<< HEAD
        <location filename="../src/gui/accountsettings.cpp" line="651"/>
=======
        <location filename="../src/gui/accountsettings.cpp" line="655"/>
>>>>>>> 7f51803d
        <source>Server %1 is temporarily unavailable.</source>
        <translation>Il server %1 è temporaneamente non disponibile.</translation>
    </message>
    <message>
<<<<<<< HEAD
        <location filename="../src/gui/accountsettings.cpp" line="653"/>
        <source>Server %1 is currently in maintenance mode.</source>
        <translation type="unfinished"/>
    </message>
    <message>
        <location filename="../src/gui/accountsettings.cpp" line="655"/>
=======
        <location filename="../src/gui/accountsettings.cpp" line="657"/>
        <source>Server %1 is currently in maintenance mode.</source>
        <translation>Il Server %1 è attualmente in manutenzione</translation>
    </message>
    <message>
        <location filename="../src/gui/accountsettings.cpp" line="659"/>
>>>>>>> 7f51803d
        <source>Signed out from %1.</source>
        <translation>Disconnesso da %1.</translation>
    </message>
    <message>
<<<<<<< HEAD
        <location filename="../src/gui/accountsettings.cpp" line="664"/>
=======
        <location filename="../src/gui/accountsettings.cpp" line="668"/>
>>>>>>> 7f51803d
        <source>Obtaining authorization from the browser. &lt;a href=&apos;%1&apos;&gt;Click here&lt;/a&gt; to re-open the browser.</source>
        <translation type="unfinished"/>
    </message>
    <message>
<<<<<<< HEAD
        <location filename="../src/gui/accountsettings.cpp" line="668"/>
=======
        <location filename="../src/gui/accountsettings.cpp" line="672"/>
>>>>>>> 7f51803d
        <source>Connecting to %1...</source>
        <translation type="unfinished"/>
    </message>
    <message>
<<<<<<< HEAD
        <location filename="../src/gui/accountsettings.cpp" line="671"/>
=======
        <location filename="../src/gui/accountsettings.cpp" line="675"/>
>>>>>>> 7f51803d
        <source>No connection to %1 at %2.</source>
        <translation>Nessuna connessione a %1 su %2.</translation>
    </message>
    <message>
<<<<<<< HEAD
        <location filename="../src/gui/accountsettings.cpp" line="695"/>
=======
        <location filename="../src/gui/accountsettings.cpp" line="699"/>
>>>>>>> 7f51803d
        <source>Log in</source>
        <translation>Accedi</translation>
    </message>
    <message>
<<<<<<< HEAD
        <location filename="../src/gui/accountsettings.cpp" line="782"/>
=======
        <location filename="../src/gui/accountsettings.cpp" line="786"/>
>>>>>>> 7f51803d
        <source>There are folders that were not synchronized because they are too big: </source>
        <translation>Ci sono nuove cartelle che non sono state sincronizzate poiché sono troppo grandi:</translation>
    </message>
    <message>
<<<<<<< HEAD
        <location filename="../src/gui/accountsettings.cpp" line="784"/>
=======
        <location filename="../src/gui/accountsettings.cpp" line="788"/>
>>>>>>> 7f51803d
        <source>There are folders that were not synchronized because they are external storages: </source>
        <translation>Ci sono nuove cartelle che non sono state sincronizzate poiché sono archiviazioni esterne:</translation>
    </message>
    <message>
<<<<<<< HEAD
        <location filename="../src/gui/accountsettings.cpp" line="785"/>
=======
        <location filename="../src/gui/accountsettings.cpp" line="789"/>
>>>>>>> 7f51803d
        <source>There are folders that were not synchronized because they are too big or external storages: </source>
        <translation>Ci sono nuove cartelle che non sono state sincronizzate poiché sono troppo grandi o archiviazioni esterne:</translation>
    </message>
    <message>
<<<<<<< HEAD
        <location filename="../src/gui/accountsettings.cpp" line="831"/>
=======
        <location filename="../src/gui/accountsettings.cpp" line="835"/>
>>>>>>> 7f51803d
        <source>Confirm Account Removal</source>
        <translation>Conferma rimozione account</translation>
    </message>
    <message>
<<<<<<< HEAD
        <location filename="../src/gui/accountsettings.cpp" line="832"/>
=======
        <location filename="../src/gui/accountsettings.cpp" line="836"/>
>>>>>>> 7f51803d
        <source>&lt;p&gt;Do you really want to remove the connection to the account &lt;i&gt;%1&lt;/i&gt;?&lt;/p&gt;&lt;p&gt;&lt;b&gt;Note:&lt;/b&gt; This will &lt;b&gt;not&lt;/b&gt; delete any files.&lt;/p&gt;</source>
        <translation>&lt;p&gt;Vuoi davvero eliminare la connessione all&apos;account &lt;i&gt;%1&lt;/i&gt;?&lt;/p&gt;&lt;p&gt;&lt;b&gt;Nota:&lt;/b&gt; ciò &lt;b&gt;non&lt;/b&gt; eliminerà alcun file.&lt;/p&gt;</translation>
    </message>
    <message>
<<<<<<< HEAD
        <location filename="../src/gui/accountsettings.cpp" line="838"/>
=======
        <location filename="../src/gui/accountsettings.cpp" line="842"/>
>>>>>>> 7f51803d
        <source>Remove connection</source>
        <translation>Rimuovi connessione</translation>
    </message>
    <message>
        <location filename="../src/gui/accountsettings.cpp" line="270"/>
        <location filename="../src/gui/accountsettings.cpp" line="296"/>
        <source>Open folder</source>
        <translation>Apri cartella</translation>
    </message>
    <message>
        <location filename="../src/gui/accountsettings.cpp" line="199"/>
<<<<<<< HEAD
        <location filename="../src/gui/accountsettings.cpp" line="697"/>
=======
        <location filename="../src/gui/accountsettings.cpp" line="701"/>
>>>>>>> 7f51803d
        <source>Log out</source>
        <translation>Esci</translation>
    </message>
    <message>
        <location filename="../src/gui/accountsettings.cpp" line="314"/>
        <source>Resume sync</source>
        <translation>Riprendi la sincronizzazione</translation>
    </message>
    <message>
        <location filename="../src/gui/accountsettings.cpp" line="314"/>
        <source>Pause sync</source>
        <translation>Sospendi la sincronizzazione</translation>
    </message>
    <message>
        <location filename="../src/gui/accountsettings.cpp" line="440"/>
        <source>&lt;p&gt;Do you really want to stop syncing the folder &lt;i&gt;%1&lt;/i&gt;?&lt;/p&gt;&lt;p&gt;&lt;b&gt;Note:&lt;/b&gt; This will &lt;b&gt;not&lt;/b&gt; delete any files.&lt;/p&gt;</source>
        <translation>&lt;p&gt;Vuoi davvero fermare la sincronizzazione della cartella &lt;i&gt;%1&lt;/i&gt;?&lt;/p&gt;&lt;p&gt;&lt;b&gt;Nota:&lt;/b&gt; ciò &lt;b&gt;non&lt;/b&gt; eliminerà alcun file.&lt;/p&gt;</translation>
    </message>
    <message>
        <location filename="../src/gui/accountsettings.cpp" line="605"/>
        <source>%1 (%3%) of %2 in use. Some folders, including network mounted or shared folders, might have different limits.</source>
        <translation>%1 (%3%) di %2 in uso. Alcune cartelle, incluse quelle montate in rete o le cartelle condivise, potrebbero avere limiti diversi.</translation>
    </message>
    <message>
        <location filename="../src/gui/accountsettings.cpp" line="606"/>
        <source>%1 of %2 in use</source>
        <translation>%1% di %2 in uso</translation>
    </message>
    <message>
        <location filename="../src/gui/accountsettings.cpp" line="615"/>
        <source>Currently there is no storage usage information available.</source>
        <translation>Non ci sono informazioni disponibili sull&apos;utilizzo dello spazio di archiviazione.</translation>
    </message>
    <message>
<<<<<<< HEAD
        <location filename="../src/gui/accountsettings.cpp" line="677"/>
=======
        <location filename="../src/gui/accountsettings.cpp" line="681"/>
>>>>>>> 7f51803d
        <source>No %1 connection configured.</source>
        <translation>Nessuna connessione di %1 configurata.</translation>
    </message>
</context>
<context>
    <name>OCC::AccountState</name>
    <message>
        <location filename="../src/gui/accountstate.cpp" line="124"/>
        <source>Signed out</source>
        <translation>Disconnesso</translation>
    </message>
    <message>
        <location filename="../src/gui/accountstate.cpp" line="126"/>
        <source>Disconnected</source>
        <translation>Disconnesso</translation>
    </message>
    <message>
        <location filename="../src/gui/accountstate.cpp" line="128"/>
        <source>Connected</source>
        <translation>Connesso</translation>
    </message>
    <message>
        <location filename="../src/gui/accountstate.cpp" line="130"/>
        <source>Service unavailable</source>
        <translation>Servizio non disponibile</translation>
    </message>
    <message>
        <location filename="../src/gui/accountstate.cpp" line="132"/>
        <source>Maintenance mode</source>
<<<<<<< HEAD
        <translation type="unfinished"/>
=======
        <translation>Modalità Manutenzione</translation>
>>>>>>> 7f51803d
    </message>
    <message>
        <location filename="../src/gui/accountstate.cpp" line="134"/>
        <source>Network error</source>
        <translation>Errore di rete</translation>
    </message>
    <message>
        <location filename="../src/gui/accountstate.cpp" line="136"/>
        <source>Configuration error</source>
        <translation>Errore di configurazione</translation>
    </message>
    <message>
        <location filename="../src/gui/accountstate.cpp" line="138"/>
        <source>Asking Credentials</source>
        <translation type="unfinished"/>
    </message>
    <message>
        <location filename="../src/gui/accountstate.cpp" line="140"/>
        <source>Unknown account state</source>
        <translation>Stato dell&apos;account sconosciuto</translation>
    </message>
</context>
<context>
    <name>OCC::ActivityItemDelegate</name>
    <message>
        <location filename="../src/gui/activityitemdelegate.cpp" line="145"/>
        <source>%1 on %2</source>
        <translation>%1 su %2</translation>
    </message>
    <message>
        <location filename="../src/gui/activityitemdelegate.cpp" line="147"/>
        <source>%1 on %2 (disconnected)</source>
        <translation>%1 su %2 (disconnesso)</translation>
    </message>
</context>
<context>
    <name>OCC::ActivitySettings</name>
    <message>
        <location filename="../src/gui/activitywidget.cpp" line="516"/>
        <location filename="../src/gui/activitywidget.cpp" line="564"/>
        <source>Server Activity</source>
        <translation>Attività del server</translation>
    </message>
    <message>
        <location filename="../src/gui/activitywidget.cpp" line="523"/>
        <source>Sync Protocol</source>
        <translation>Protocollo di sincronizzazione</translation>
    </message>
    <message>
        <location filename="../src/gui/activitywidget.cpp" line="572"/>
        <source>Not Synced</source>
        <translation>Non sincronizzata</translation>
    </message>
    <message>
        <location filename="../src/gui/activitywidget.cpp" line="575"/>
        <source>Not Synced (%1)</source>
        <extracomment>%1 is the number of not synced files.</extracomment>
        <translation>Non sincronizzata (%1)</translation>
    </message>
    <message>
        <location filename="../src/gui/activitywidget.cpp" line="607"/>
        <source>The server activity list has been copied to the clipboard.</source>
        <translation>L&apos;elenco di attività del server è stato copiato negli appunti.</translation>
    </message>
    <message>
        <location filename="../src/gui/activitywidget.cpp" line="611"/>
        <source>The sync activity list has been copied to the clipboard.</source>
        <translation>L&apos;elenco di attività di sincronizzazione è stato copiato negli appunti.</translation>
    </message>
    <message>
        <location filename="../src/gui/activitywidget.cpp" line="614"/>
        <source>The list of unsynced items has been copied to the clipboard.</source>
        <translation>L&apos;elenco di elementi non sincronizzati è stato copiato negli appunti.</translation>
    </message>
    <message>
        <location filename="../src/gui/activitywidget.cpp" line="619"/>
        <source>Copied to clipboard</source>
        <translation>Copiato negli appunti</translation>
    </message>
</context>
<context>
    <name>OCC::ActivityWidget</name>
    <message>
        <location filename="../src/gui/activitywidget.ui" line="14"/>
        <source>Form</source>
        <translation>Modulo</translation>
    </message>
    <message>
        <location filename="../src/gui/activitywidget.ui" line="26"/>
        <location filename="../src/gui/activitywidget.ui" line="68"/>
        <location filename="../src/gui/activitywidget.ui" line="94"/>
        <source>TextLabel</source>
        <translation>EtichettaTesto</translation>
    </message>
    <message>
        <location filename="../src/gui/activitywidget.cpp" line="131"/>
        <source>Server Activities</source>
        <translation>Attività del server</translation>
    </message>
    <message>
        <location filename="../src/gui/activitywidget.cpp" line="87"/>
        <source>Copy</source>
        <translation>Copia</translation>
    </message>
    <message>
        <location filename="../src/gui/activitywidget.cpp" line="88"/>
        <source>Copy the activity list to the clipboard.</source>
        <translation>Copia l&apos;elenco delle attività negli appunti.</translation>
    </message>
    <message>
        <location filename="../src/gui/activitywidget.cpp" line="135"/>
        <source>Action Required: Notifications</source>
        <translation>Azione richiesta: notifiche</translation>
    </message>
    <message>
        <location filename="../src/gui/activitywidget.cpp" line="140"/>
        <source>&lt;br/&gt;Account %1 does not have activities enabled.</source>
        <translation>&lt;br/&gt;L&apos;account %1 non ha attività abilitate.</translation>
    </message>
    <message numerus="yes">
        <location filename="../src/gui/activitywidget.cpp" line="349"/>
        <source>You received %n new notification(s) from %2.</source>
        <translation><numerusform>Hai ricevuto %n nuova notifica da %2.</numerusform><numerusform>Hai ricevuto %n nuove notifiche da %2.</numerusform></translation>
    </message>
    <message numerus="yes">
        <location filename="../src/gui/activitywidget.cpp" line="356"/>
        <source>You received %n new notification(s) from %1 and %2.</source>
        <translation><numerusform>Hai ricevuto %n nuova notifica da %1 e %2.</numerusform><numerusform>Hai ricevuto %n nuove notifiche da %1 e %2.</numerusform></translation>
    </message>
    <message>
        <location filename="../src/gui/activitywidget.cpp" line="358"/>
        <source>You received new notifications from %1, %2 and other accounts.</source>
        <translation>Hai ricevuto nuove notifiche da %1, %2 e altri account.</translation>
    </message>
    <message>
        <location filename="../src/gui/activitywidget.cpp" line="362"/>
        <source>%1 Notifications - Action Required</source>
        <translation>%1 notifiche - azione richiesta</translation>
    </message>
</context>
<context>
    <name>OCC::AddCertificateDialog</name>
    <message>
        <location filename="../src/gui/addcertificatedialog.ui" line="17"/>
        <source>SSL client certificate authentication</source>
        <translation>Autenticazione con certificato client SSL</translation>
    </message>
    <message>
        <location filename="../src/gui/addcertificatedialog.ui" line="23"/>
        <source>This server probably requires a SSL client certificate.</source>
        <translation>Questo server richiede probabilmente un certificato client SSL.</translation>
    </message>
    <message>
        <location filename="../src/gui/addcertificatedialog.ui" line="35"/>
        <source>Certificate &amp; Key (pkcs12) :</source>
        <translation>Certificato e chiave (pkcs12):</translation>
    </message>
    <message>
        <location filename="../src/gui/addcertificatedialog.ui" line="51"/>
        <source>Browse...</source>
        <translation>Sfoglia...</translation>
    </message>
    <message>
        <location filename="../src/gui/addcertificatedialog.ui" line="60"/>
        <source>Certificate password :</source>
        <translation>Password del certificato:</translation>
    </message>
    <message>
        <location filename="../src/gui/addcertificatedialog.cpp" line="38"/>
        <source>Select a certificate</source>
        <translation>Seleziona un certificato</translation>
    </message>
    <message>
        <location filename="../src/gui/addcertificatedialog.cpp" line="38"/>
        <source>Certificate files (*.p12 *.pfx)</source>
        <translation>File di certificato (*.p12 *.pfx)</translation>
    </message>
</context>
<context>
    <name>OCC::Application</name>
    <message>
        <location filename="../src/gui/application.cpp" line="164"/>
        <source>Error accessing the configuration file</source>
        <translation>Errore accedendo al file di configurazione</translation>
    </message>
    <message>
        <location filename="../src/gui/application.cpp" line="165"/>
        <source>There was an error while accessing the configuration file at %1.</source>
        <translation>Si è verificato un errore durante l&apos;accesso al file di configurazione su %1.</translation>
    </message>
    <message>
        <location filename="../src/gui/application.cpp" line="168"/>
        <source>Quit ownCloud</source>
        <translation>Esci da ownCloud</translation>
    </message>
</context>
<context>
    <name>OCC::AuthenticationDialog</name>
    <message>
        <location filename="../src/gui/authenticationdialog.cpp" line="30"/>
        <source>Authentication Required</source>
        <translation>Autenticazione richiesta</translation>
    </message>
    <message>
        <location filename="../src/gui/authenticationdialog.cpp" line="32"/>
        <source>Enter username and password for &apos;%1&apos; at %2.</source>
        <translation>Digita nome utente e password per &apos;%1&apos; su %2.</translation>
    </message>
    <message>
        <location filename="../src/gui/authenticationdialog.cpp" line="37"/>
        <source>&amp;User:</source>
        <translation>&amp;Utente:</translation>
    </message>
    <message>
        <location filename="../src/gui/authenticationdialog.cpp" line="38"/>
        <source>&amp;Password:</source>
        <translation>&amp;Password:</translation>
    </message>
</context>
<context>
    <name>OCC::CleanupPollsJob</name>
    <message>
        <location filename="../src/libsync/owncloudpropagator.cpp" line="990"/>
        <source>Error writing metadata to the database</source>
        <translation>Errore durante la scrittura dei metadati nel database</translation>
    </message>
</context>
<context>
    <name>OCC::ConnectionValidator</name>
    <message>
        <location filename="../src/libsync/connectionvalidator.cpp" line="75"/>
        <source>No ownCloud account configured</source>
        <translation>Nessun account ownCloud configurato.</translation>
    </message>
    <message>
        <location filename="../src/libsync/connectionvalidator.cpp" line="287"/>
        <source>The configured server for this client is too old</source>
        <translation>Il server configurato per questo client è troppo datato</translation>
    </message>
    <message>
        <location filename="../src/libsync/connectionvalidator.cpp" line="288"/>
        <source>Please update to the latest server and restart the client.</source>
        <translation>Aggiorna all&apos;ultima versione del server e riavvia il client.</translation>
    </message>
    <message>
        <location filename="../src/libsync/connectionvalidator.cpp" line="172"/>
        <source>Authentication error: Either username or password are wrong.</source>
        <translation>Errore di autenticazione: nome utente o password errati.</translation>
    </message>
    <message>
        <location filename="../src/libsync/connectionvalidator.cpp" line="184"/>
        <source>timeout</source>
        <translation>timeout</translation>
    </message>
    <message>
        <location filename="../src/libsync/connectionvalidator.cpp" line="221"/>
        <source>The provided credentials are not correct</source>
        <translation>Le credenziali fornite non sono corrette</translation>
    </message>
</context>
<context>
    <name>OCC::DiscoveryMainThread</name>
    <message>
<<<<<<< HEAD
        <location filename="../src/libsync/discoveryphase.cpp" line="633"/>
=======
        <location filename="../src/libsync/discoveryphase.cpp" line="634"/>
>>>>>>> 7f51803d
        <source>Aborted by the user</source>
        <translation>Interrotto dall&apos;utente</translation>
    </message>
</context>
<context>
    <name>OCC::Folder</name>
    <message>
        <location filename="../src/gui/folder.cpp" line="136"/>
        <source>Local folder %1 does not exist.</source>
        <translation>La cartella locale %1 non esiste.</translation>
    </message>
    <message>
        <location filename="../src/gui/folder.cpp" line="139"/>
        <source>%1 should be a folder but is not.</source>
        <translation>%1 dovrebbe essere una cartella, ma non lo è.</translation>
    </message>
    <message>
        <location filename="../src/gui/folder.cpp" line="142"/>
        <source>%1 is not readable.</source>
        <translation>%1 non è leggibile.</translation>
    </message>
    <message>
        <location filename="../src/gui/folder.cpp" line="366"/>
        <source>%1 has been removed.</source>
        <comment>%1 names a file.</comment>
        <translation>%1 è stato rimosso.</translation>
    </message>
    <message>
        <location filename="../src/gui/folder.cpp" line="373"/>
        <source>%1 has been downloaded.</source>
        <comment>%1 names a file.</comment>
        <translation>%1 è stato scaricato.</translation>
    </message>
    <message>
        <location filename="../src/gui/folder.cpp" line="380"/>
        <source>%1 has been updated.</source>
        <comment>%1 names a file.</comment>
        <translation>%1 è stato aggiornato.</translation>
    </message>
    <message>
        <location filename="../src/gui/folder.cpp" line="387"/>
        <source>%1 has been renamed to %2.</source>
        <comment>%1 and %2 name files.</comment>
        <translation>%1 è stato rinominato in %2.</translation>
    </message>
    <message>
        <location filename="../src/gui/folder.cpp" line="394"/>
        <source>%1 has been moved to %2.</source>
        <translation>%1 è stato spostato in %2.</translation>
    </message>
    <message numerus="yes">
        <location filename="../src/gui/folder.cpp" line="364"/>
        <source>%1 and %n other file(s) have been removed.</source>
        <translation><numerusform>%1 e %n altro file sono stati rimossi.</numerusform><numerusform>%1 e %n altri file sono stati rimossi.</numerusform></translation>
    </message>
    <message numerus="yes">
        <location filename="../src/gui/folder.cpp" line="371"/>
        <source>%1 and %n other file(s) have been downloaded.</source>
        <translation><numerusform>%1 e %n altro file sono stati scaricati.</numerusform><numerusform>%1 e %n altri file sono stati scaricati.</numerusform></translation>
    </message>
    <message numerus="yes">
        <location filename="../src/gui/folder.cpp" line="378"/>
        <source>%1 and %n other file(s) have been updated.</source>
        <translation><numerusform>%1 e %n altro file sono stati aggiornati.</numerusform><numerusform>%1 e %n altri file sono stati aggiornati.</numerusform></translation>
    </message>
    <message numerus="yes">
        <location filename="../src/gui/folder.cpp" line="385"/>
        <source>%1 has been renamed to %2 and %n other file(s) have been renamed.</source>
        <translation><numerusform>%1 è stato rinominato in %2 e %n altro file sono stati rinominati.</numerusform><numerusform>%1 è stato rinominato in %2 e %n altri file sono stati rinominati.</numerusform></translation>
    </message>
    <message numerus="yes">
        <location filename="../src/gui/folder.cpp" line="392"/>
        <source>%1 has been moved to %2 and %n other file(s) have been moved.</source>
        <translation><numerusform>%1 è stato spostato in %2 e %n altro file sono stati spostati.</numerusform><numerusform>%1 è stato spostato in %2 e %n altri file sono stati spostati.</numerusform></translation>
    </message>
    <message numerus="yes">
        <location filename="../src/gui/folder.cpp" line="399"/>
        <source>%1 has and %n other file(s) have sync conflicts.</source>
        <translation><numerusform>%1 e %n altro file hanno conflitti di sincronizzazione.</numerusform><numerusform>%1 e %n altri file hanno conflitti di sincronizzazione.</numerusform></translation>
    </message>
    <message>
        <location filename="../src/gui/folder.cpp" line="401"/>
        <source>%1 has a sync conflict. Please check the conflict file!</source>
        <translation>%1 ha un conflitto di sincronizzazione. Controlla il file in conflitto!</translation>
    </message>
    <message numerus="yes">
        <location filename="../src/gui/folder.cpp" line="406"/>
        <source>%1 and %n other file(s) could not be synced due to errors. See the log for details.</source>
        <translation><numerusform>1% e %n altro file non sono stati sincronizzati a causa di errori. Controlla il log per i dettagli.</numerusform><numerusform>1% e %n altri file non sono stati sincronizzati a causa di errori. Controlla il log per i dettagli.</numerusform></translation>
    </message>
    <message>
        <location filename="../src/gui/folder.cpp" line="408"/>
        <source>%1 could not be synced due to an error. See the log for details.</source>
        <translation>%1 non può essere sincronizzato a causa di un errore. Controlla il log per i dettagli.</translation>
    </message>
    <message>
        <location filename="../src/gui/folder.cpp" line="414"/>
        <source>Sync Activity</source>
        <translation>Sincronizza attività</translation>
    </message>
    <message>
        <location filename="../src/gui/folder.cpp" line="640"/>
        <source>Could not read system exclude file</source>
        <translation>Impossibile leggere il file di esclusione di sistema</translation>
    </message>
    <message>
        <location filename="../src/gui/folder.cpp" line="883"/>
        <source>A new folder larger than %1 MB has been added: %2.
</source>
        <translation>Una nuova cartella più grande di %1 MB è stata aggiunta: %2.
</translation>
    </message>
    <message>
        <location filename="../src/gui/folder.cpp" line="886"/>
        <source>A folder from an external storage has been added.
</source>
        <translation>Una nuova cartella da un&apos;archiviazione esterna è stata aggiunta.

</translation>
    </message>
    <message>
        <location filename="../src/gui/folder.cpp" line="887"/>
        <source>Please go in the settings to select it if you wish to download it.</source>
        <translation>Vai nelle impostazioni e selezionala se vuoi scaricarla.</translation>
    </message>
    <message>
        <location filename="../src/gui/folder.cpp" line="922"/>
        <source>All files in the sync folder '%1' folder were deleted on the server.
These deletes will be synchronized to your local sync folder, making such files unavailable unless you have a right to restore. 
If you decide to keep the files, they will be re-synced with the server if you have rights to do so.
If you decide to delete the files, they will be unavailable to you, unless you are the owner.</source>
        <translation type="unfinished"/>
    </message>
    <message>
        <location filename="../src/gui/folder.cpp" line="927"/>
        <source>All the files in your local sync folder '%1' were deleted. These deletes will be synchronized with your server, making such files unavailable unless restored.
Are you sure you want to sync those actions with the server?
If this was an accident and you decide to keep your files, they will be re-synced from the server.</source>
        <translation type="unfinished"/>
    </message>
    <message>
        <location filename="../src/gui/folder.cpp" line="931"/>
        <source>Remove All Files?</source>
        <translation>Vuoi rimuovere tutti i file?</translation>
    </message>
    <message>
        <location filename="../src/gui/folder.cpp" line="934"/>
        <source>Remove all files</source>
        <translation>Rimuovi tutti i file</translation>
    </message>
    <message>
        <location filename="../src/gui/folder.cpp" line="935"/>
        <source>Keep files</source>
        <translation>Mantieni i file</translation>
    </message>
    <message>
        <location filename="../src/gui/folder.cpp" line="952"/>
        <source>This sync would reset the files to an earlier time in the sync folder '%1'.
This might be because a backup was restored on the server.
Continuing the sync as normal will cause all your files to be overwritten by an older file in an earlier state. Do you want to keep your local most recent files as conflict files?</source>
        <translation>Questa sincronizzazione potrebbe ripristinare i file a una data precedente nella cartella di sincronizzazione &apos;%1&apos;.
Ciò potrebbe verificarsi in seguito al ripristino di un backup sul server.
Se continui normalmente la sincronizzazione provocherai la sovrascrittura di tutti i tuoi file con file più datati in uno stato precedente. Vuoi mantenere i tuoi file locali più recenti come file di conflitto?</translation>
    </message>
    <message>
        <location filename="../src/gui/folder.cpp" line="957"/>
        <source>Backup detected</source>
        <translation>Backup rilevato</translation>
    </message>
    <message>
        <location filename="../src/gui/folder.cpp" line="960"/>
        <source>Normal Synchronisation</source>
        <translation>Sincronizzazione normale</translation>
    </message>
    <message>
        <location filename="../src/gui/folder.cpp" line="961"/>
        <source>Keep Local Files as Conflict</source>
        <translation>Mantieni i file locali come conflitto</translation>
    </message>
</context>
<context>
    <name>OCC::FolderMan</name>
    <message>
        <location filename="../src/gui/folderman.cpp" line="311"/>
        <source>Could not reset folder state</source>
        <translation>Impossibile ripristinare lo stato della cartella</translation>
    </message>
    <message>
        <location filename="../src/gui/folderman.cpp" line="312"/>
        <source>An old sync journal &apos;%1&apos; was found, but could not be removed. Please make sure that no application is currently using it.</source>
        <translation>È stato trovato un vecchio registro di sincronizzazione &apos;%1&apos;, ma non può essere rimosso. Assicurati che nessuna applicazione lo stia utilizzando.</translation>
    </message>
    <message>
        <location filename="../src/gui/folderman.cpp" line="1054"/>
        <source> (backup)</source>
        <translation>(copia di sicurezza)</translation>
    </message>
    <message>
        <location filename="../src/gui/folderman.cpp" line="1059"/>
        <source> (backup %1)</source>
        <translation>(copia di sicurezza %1)</translation>
    </message>
    <message>
        <location filename="../src/gui/folderman.cpp" line="1265"/>
        <source>Undefined State.</source>
        <translation>Stato non definito.</translation>
    </message>
    <message>
        <location filename="../src/gui/folderman.cpp" line="1268"/>
        <source>Waiting to start syncing.</source>
        <translation>In attesa di iniziare la sincronizzazione.</translation>
    </message>
    <message>
        <location filename="../src/gui/folderman.cpp" line="1271"/>
        <source>Preparing for sync.</source>
        <translation>Preparazione della sincronizzazione.</translation>
    </message>
    <message>
        <location filename="../src/gui/folderman.cpp" line="1274"/>
        <source>Sync is running.</source>
        <translation>La sincronizzazione è in corso.</translation>
    </message>
    <message>
        <location filename="../src/gui/folderman.cpp" line="1277"/>
        <source>Last Sync was successful.</source>
        <translation>L&apos;ultima sincronizzazione è stata completata correttamente.</translation>
    </message>
    <message>
        <location filename="../src/gui/folderman.cpp" line="1282"/>
        <source>Last Sync was successful, but with warnings on individual files.</source>
        <translation>Ultima sincronizzazione avvenuta, ma con avvisi relativi a singoli file.</translation>
    </message>
    <message>
        <location filename="../src/gui/folderman.cpp" line="1285"/>
        <source>Setup Error.</source>
        <translation>Errore di configurazione.</translation>
    </message>
    <message>
        <location filename="../src/gui/folderman.cpp" line="1288"/>
        <source>User Abort.</source>
        <translation>Interrotto dall&apos;utente.</translation>
    </message>
    <message>
        <location filename="../src/gui/folderman.cpp" line="1291"/>
        <source>Sync is paused.</source>
        <translation>La sincronizzazione è sospesa.</translation>
    </message>
    <message>
        <location filename="../src/gui/folderman.cpp" line="1297"/>
        <source>%1 (Sync is paused)</source>
        <translation> %1 (La sincronizzazione è sospesa)</translation>
    </message>
    <message>
        <location filename="../src/gui/folderman.cpp" line="1305"/>
        <source>No valid folder selected!</source>
        <translation>Nessuna cartella valida selezionata!</translation>
    </message>
    <message>
        <location filename="../src/gui/folderman.cpp" line="1315"/>
        <source>The selected path is not a folder!</source>
        <translation>Il percorso selezionato non è una cartella!</translation>
    </message>
    <message>
        <location filename="../src/gui/folderman.cpp" line="1319"/>
        <source>You have no permission to write to the selected folder!</source>
        <translation>Non hai i permessi di scrittura per la cartella selezionata!</translation>
    </message>
    <message>
        <location filename="../src/gui/folderman.cpp" line="1369"/>
        <source>The local folder %1 contains a symbolic link. The link target contains an already synced folder Please pick another one!</source>
        <translation>La cartella locale %1 contiene un collegamento simbolico. La destinazione del collegamento contiene una cartella già sincronizzata. Selezionane un&apos;altra!</translation>
    </message>
    <message>
        <location filename="../src/gui/folderman.cpp" line="1384"/>
        <source>There is already a sync from the server to this local folder. Please pick another local folder!</source>
        <translation>Esiste già una sincronizzazione dal server a questa cartella locale. Seleziona un&apos;altra cartella locale!</translation>
    </message>
    <message>
        <location filename="../src/gui/folderman.cpp" line="1344"/>
        <source>The local folder %1 already contains a folder used in a folder sync connection. Please pick another one!</source>
        <translation>La cartella locale %1 contiene già una cartella utilizzata in una connessione di sincronizzazione delle cartelle. Selezionane un&apos;altra!</translation>
    </message>
    <message>
        <location filename="../src/gui/folderman.cpp" line="1354"/>
        <source>The local folder %1 is already contained in a folder used in a folder sync connection. Please pick another one!</source>
        <translation>La cartella locale %1 è già contenuta in una cartella utilizzata in una connessione di sincronizzazione delle cartelle. Selezionane un&apos;altra!</translation>
    </message>
    <message>
        <location filename="../src/gui/folderman.cpp" line="1362"/>
        <source>The local folder %1 is a symbolic link. The link target is already contained in a folder used in a folder sync connection. Please pick another one!</source>
        <translation>La cartella locale %1 è un collegamento simbolico. La destinazione del collegamento è già contenuta in una cartella utilizzata in una connessione di sincronizzazione delle cartelle. Selezionane un&apos;altra!</translation>
    </message>
</context>
<context>
    <name>OCC::FolderStatusDelegate</name>
    <message>
        <location filename="../src/gui/folderstatusdelegate.cpp" line="46"/>
        <source>Add Folder Sync Connection</source>
        <translation>Aggiungi connessioni di sincronizzazione cartelle</translation>
    </message>
    <message>
        <location filename="../src/gui/folderstatusdelegate.cpp" line="246"/>
        <source>Synchronizing with local folder</source>
        <translation>Sincronizzazione con cartella locale</translation>
    </message>
    <message>
        <location filename="../src/gui/folderstatusdelegate.cpp" line="293"/>
        <source>File</source>
        <translation>File</translation>
    </message>
</context>
<context>
    <name>OCC::FolderStatusModel</name>
    <message>
        <location filename="../src/gui/folderstatusmodel.cpp" line="143"/>
        <source>You need to be connected to add a folder</source>
        <translation>Devi essere connesso per aggiungere una cartella</translation>
    </message>
    <message>
        <location filename="../src/gui/folderstatusmodel.cpp" line="145"/>
        <source>Click this button to add a folder to synchronize.</source>
        <translation>Fai clic su questo pulsante per aggiungere una cartella da sincronizzare.</translation>
    </message>
    <message>
        <location filename="../src/gui/folderstatusmodel.cpp" line="154"/>
        <location filename="../src/gui/folderstatusmodel.cpp" line="156"/>
        <source>%1 (%2)</source>
        <extracomment>Example text: &quot;File.txt (23KB)&quot;</extracomment>
        <translation>%1 (%2)</translation>
    </message>
    <message>
        <location filename="../src/gui/folderstatusmodel.cpp" line="180"/>
        <source>Error while loading the list of folders from the server.</source>
        <translation>Errore durante il caricamento dell&apos;elenco delle cartelle dal server.</translation>
    </message>
    <message>
        <location filename="../src/gui/folderstatusmodel.cpp" line="231"/>
        <source>Signed out</source>
        <translation>Disconnesso</translation>
    </message>
    <message>
        <location filename="../src/gui/folderstatusmodel.cpp" line="183"/>
        <source>Fetching folder list from server...</source>
        <translation>Recupero dell&apos;elenco delle cartelle dal server...</translation>
    </message>
    <message>
        <location filename="../src/gui/folderstatusmodel.cpp" line="209"/>
        <source>There are unresolved conflicts. Click for details.</source>
<<<<<<< HEAD
        <translation type="unfinished"/>
=======
        <translation>Ci sono conflitti irrisolti. Clicca per ulteriori dettagli. </translation>
>>>>>>> 7f51803d
    </message>
    <message>
        <location filename="../src/gui/folderstatusmodel.cpp" line="878"/>
        <source>Checking for changes in &apos;%1&apos;</source>
        <translation>Controllo delle modifiche in &apos;%1&apos;</translation>
    </message>
    <message>
        <location filename="../src/gui/folderstatusmodel.cpp" line="884"/>
        <source>Reconciling changes</source>
        <translation type="unfinished"/>
    </message>
    <message>
        <location filename="../src/gui/folderstatusmodel.cpp" line="919"/>
        <source>, &apos;%1&apos;</source>
        <extracomment>Build a list of file names</extracomment>
        <translation>, &apos;%1&apos;</translation>
    </message>
    <message>
        <location filename="../src/gui/folderstatusmodel.cpp" line="922"/>
        <source>&apos;%1&apos;</source>
        <extracomment>Argument is a file name</extracomment>
        <translation>&apos;%1&apos;</translation>
    </message>
    <message>
        <location filename="../src/gui/folderstatusmodel.cpp" line="946"/>
        <source>Syncing %1</source>
        <extracomment>Example text: &quot;Syncing 'foo.txt', 'bar.txt'&quot;</extracomment>
        <translation>Sincronizzazione di %1</translation>
    </message>
    <message>
        <location filename="../src/gui/folderstatusmodel.cpp" line="948"/>
        <location filename="../src/gui/folderstatusmodel.cpp" line="960"/>
        <source>, </source>
        <translation>, </translation>
    </message>
    <message>
        <location filename="../src/gui/folderstatusmodel.cpp" line="952"/>
        <source>download %1/s</source>
        <extracomment>Example text: &quot;download 24Kb/s&quot; (%1 is replaced by 24Kb (translated))</extracomment>
        <translation>ricezione %1/s</translation>
    </message>
    <message>
        <location filename="../src/gui/folderstatusmodel.cpp" line="954"/>
        <source>u2193 %1/s</source>
        <translation>u2193 %1/s</translation>
    </message>
    <message>
        <location filename="../src/gui/folderstatusmodel.cpp" line="963"/>
        <source>upload %1/s</source>
        <extracomment>Example text: &quot;upload 24Kb/s&quot; (%1 is replaced by 24Kb (translated))</extracomment>
        <translation>invio %1/s</translation>
    </message>
    <message>
        <location filename="../src/gui/folderstatusmodel.cpp" line="965"/>
        <source>u2191 %1/s</source>
        <translation>u2191 %1/s</translation>
    </message>
    <message>
        <location filename="../src/gui/folderstatusmodel.cpp" line="972"/>
        <source>%1 %2 (%3 of %4)</source>
        <extracomment>Example text: &quot;uploading foobar.png (2MB of 2MB)&quot;</extracomment>
        <translation>%1 %2 (%3 di %4)</translation>
    </message>
    <message>
        <location filename="../src/gui/folderstatusmodel.cpp" line="976"/>
        <source>%1 %2</source>
        <extracomment>Example text: &quot;uploading foobar.png&quot;</extracomment>
        <translation>%1 %2</translation>
    </message>
    <message>
        <location filename="../src/gui/folderstatusmodel.cpp" line="995"/>
        <source>%5 left, %1 of %2, file %3 of %4</source>
        <extracomment>Example text: &quot;5 minutes left, 12 MB of 345 MB, file 6 of 7&quot;</extracomment>
        <translation>%5 rimanenti, %1 di %2, file %3 di %4</translation>
    </message>
    <message>
        <location filename="../src/gui/folderstatusmodel.cpp" line="1003"/>
        <source>%1 of %2, file %3 of %4</source>
        <extracomment>Example text: &quot;12 MB of 345 MB, file 6 of 7&quot;</extracomment>
        <translation>%1 di %2, file %3 di %4</translation>
    </message>
    <message>
        <location filename="../src/gui/folderstatusmodel.cpp" line="1010"/>
        <source>file %1 of %2</source>
        <translation>file %1 di %2</translation>
    </message>
    <message>
        <location filename="../src/gui/folderstatusmodel.cpp" line="1056"/>
        <source>Waiting...</source>
        <translation>Attendere...</translation>
    </message>
    <message numerus="yes">
        <location filename="../src/gui/folderstatusmodel.cpp" line="1058"/>
        <source>Waiting for %n other folder(s)...</source>
        <translation><numerusform>In attesa di %n altra cartella...</numerusform><numerusform>In attesa di %n altre cartelle...</numerusform></translation>
    </message>
    <message>
        <location filename="../src/gui/folderstatusmodel.cpp" line="1064"/>
        <source>Preparing to sync...</source>
        <translation>Preparazione della sincronizzazione...</translation>
    </message>
</context>
<context>
    <name>OCC::FolderWizard</name>
    <message>
        <location filename="../src/gui/folderwizard.cpp" line="545"/>
        <source>Add Folder Sync Connection</source>
        <translation>Aggiungi connessioni di sincronizzazione cartelle</translation>
    </message>
    <message>
        <location filename="../src/gui/folderwizard.cpp" line="547"/>
        <source>Add Sync Connection</source>
        <translation>Aggiungi connessione di sincronizzazione</translation>
    </message>
</context>
<context>
    <name>OCC::FolderWizardLocalPath</name>
    <message>
        <location filename="../src/gui/folderwizard.cpp" line="66"/>
        <source>Click to select a local folder to sync.</source>
        <translation>Fai clic per selezionare una cartella locale da sincronizzare.</translation>
    </message>
    <message>
        <location filename="../src/gui/folderwizard.cpp" line="71"/>
        <source>Enter the path to the local folder.</source>
        <translation>Digita il percorso della cartella locale.</translation>
    </message>
    <message>
        <location filename="../src/gui/folderwizard.cpp" line="132"/>
        <source>Select the source folder</source>
        <translation>Seleziona la cartella di origine</translation>
    </message>
</context>
<context>
    <name>OCC::FolderWizardRemotePath</name>
    <message>
        <location filename="../src/gui/folderwizard.cpp" line="180"/>
        <source>Create Remote Folder</source>
        <translation>Crea cartella remota</translation>
    </message>
    <message>
        <location filename="../src/gui/folderwizard.cpp" line="181"/>
        <source>Enter the name of the new folder to be created below &apos;%1&apos;:</source>
        <translation>Digita il nome della nuova cartella da creare sotto a &apos;%1&apos;:</translation>
    </message>
    <message>
        <location filename="../src/gui/folderwizard.cpp" line="211"/>
        <source>Folder was successfully created on %1.</source>
        <translation>La cartella è stata creata correttamente su %1.</translation>
    </message>
    <message>
        <location filename="../src/gui/folderwizard.cpp" line="222"/>
        <source>Authentication failed accessing %1</source>
        <translation>Autenticazione non riuscita durante l&apos;accesso a %1</translation>
    </message>
    <message>
        <location filename="../src/gui/folderwizard.cpp" line="224"/>
        <source>Failed to create the folder on %1. Please check manually.</source>
        <translation>Non è stato possibile creare la cartella su %1. Controlla manualmente.</translation>
    </message>
    <message>
        <location filename="../src/gui/folderwizard.cpp" line="233"/>
        <source>Failed to list a folder. Error: %1</source>
        <translation>Impossibile elencare una cartella. Errore: %1</translation>
    </message>
    <message>
        <location filename="../src/gui/folderwizard.cpp" line="314"/>
        <source>Choose this to sync the entire account</source>
        <translation>Selezionala per sincronizzare l&apos;intero account</translation>
    </message>
    <message>
        <location filename="../src/gui/folderwizard.cpp" line="444"/>
        <source>This folder is already being synced.</source>
        <translation>Questa cartella è già sincronizzata.</translation>
    </message>
    <message>
        <location filename="../src/gui/folderwizard.cpp" line="446"/>
        <source>You are already syncing &lt;i&gt;%1&lt;/i&gt;, which is a parent folder of &lt;i&gt;%2&lt;/i&gt;.</source>
        <translation>Stai già sincronizzando &lt;i&gt;%1&lt;/i&gt;, che è la cartella superiore di &lt;i&gt;%2&lt;/i&gt;.</translation>
    </message>
</context>
<context>
    <name>OCC::FormatWarningsWizardPage</name>
    <message>
        <location filename="../src/gui/folderwizard.cpp" line="47"/>
        <source>&lt;b&gt;Warning:&lt;/b&gt; %1</source>
        <translation>&lt;b&gt;Avviso:&lt;/b&gt; %1</translation>
    </message>
    <message>
        <location filename="../src/gui/folderwizard.cpp" line="49"/>
        <source>&lt;b&gt;Warning:&lt;/b&gt;</source>
        <translation>&lt;b&gt;Avviso:&lt;/b&gt;</translation>
    </message>
</context>
<context>
    <name>OCC::GETFileJob</name>
    <message>
        <location filename="../src/libsync/propagatedownload.cpp" line="174"/>
        <source>No E-Tag received from server, check Proxy/Gateway</source>
        <translation>Nessun e-tag ricevuto dal server, controlla il proxy/gateway</translation>
    </message>
    <message>
        <location filename="../src/libsync/propagatedownload.cpp" line="181"/>
        <source>We received a different E-Tag for resuming. Retrying next time.</source>
        <translation>Abbiamo ricevuto un e-tag diverso per il recupero. Riprova più tardi.</translation>
    </message>
    <message>
        <location filename="../src/libsync/propagatedownload.cpp" line="208"/>
        <source>Server returned wrong content-range</source>
        <translation>Il server ha restituito un content-range errato</translation>
    </message>
    <message>
        <location filename="../src/libsync/propagatedownload.cpp" line="319"/>
        <source>Connection Timeout</source>
        <translation>Connessione scaduta</translation>
    </message>
</context>
<context>
    <name>OCC::GeneralSettings</name>
    <message>
        <location filename="../src/gui/generalsettings.ui" line="14"/>
        <source>Form</source>
        <translation>Modulo</translation>
    </message>
    <message>
        <location filename="../src/gui/generalsettings.ui" line="20"/>
        <source>General Settings</source>
        <translation>Impostazioni generali</translation>
    </message>
    <message>
        <location filename="../src/gui/generalsettings.ui" line="40"/>
        <source>For System Tray</source>
        <translation>Per il vassoio di sistema</translation>
    </message>
    <message>
        <location filename="../src/gui/generalsettings.ui" line="139"/>
        <source>Advanced</source>
        <translation>Avanzate</translation>
    </message>
    <message>
        <location filename="../src/gui/generalsettings.ui" line="171"/>
        <source>Ask for confirmation before synchronizing folders larger than</source>
        <translation>Chiedi conferma prima di scaricare cartelle più grandi di</translation>
    </message>
    <message>
        <location filename="../src/gui/generalsettings.ui" line="191"/>
        <source>MB</source>
        <extracomment>Trailing part of &quot;Ask confirmation before syncing folder larger than&quot; </extracomment>
        <translation>MB</translation>
    </message>
    <message>
        <location filename="../src/gui/generalsettings.ui" line="215"/>
        <source>Ask for confirmation before synchronizing external storages</source>
        <translation>Chiedi conferma prima di sincronizzare storage esterni</translation>
    </message>
    <message>
        <location filename="../src/gui/generalsettings.ui" line="26"/>
        <source>&amp;Launch on System Startup</source>
        <translation>Esegui a&amp;ll&apos;avvio del sistema</translation>
    </message>
    <message>
        <location filename="../src/gui/generalsettings.ui" line="33"/>
        <source>Show &amp;Desktop Notifications</source>
        <translation>Mostra notifiche &amp;del desktop</translation>
    </message>
    <message>
        <location filename="../src/gui/generalsettings.ui" line="43"/>
        <source>Use &amp;Monochrome Icons</source>
        <translation>Usa le icone &amp;monocolore</translation>
    </message>
    <message>
        <location filename="../src/gui/generalsettings.ui" line="147"/>
        <source>Edit &amp;Ignored Files</source>
        <translation>Mod&amp;ifica file ignorati</translation>
    </message>
    <message>
        <location filename="../src/gui/generalsettings.ui" line="232"/>
        <source>S&amp;how crash reporter</source>
        <translation>Mostra il rapporto di c&amp;hiusura inattesa</translation>
    </message>
    <message>
        <location filename="../src/gui/generalsettings.ui" line="53"/>
        <location filename="../src/gui/generalsettings.ui" line="65"/>
        <source>About</source>
        <translation>Informazioni</translation>
    </message>
    <message>
        <location filename="../src/gui/generalsettings.ui" line="75"/>
        <source>Updates</source>
        <translation>Aggiornamenti</translation>
    </message>
    <message>
        <location filename="../src/gui/generalsettings.ui" line="100"/>
        <source>&amp;Restart &amp;&amp; Update</source>
        <translation>&amp;Riavvia e aggiorna</translation>
    </message>
</context>
<context>
    <name>OCC::HttpCredentialsGui</name>
    <message>
        <location filename="../src/gui/creds/httpcredentialsgui.cpp" line="97"/>
        <source>Please enter %1 password:&lt;br&gt;&lt;br&gt;User: %2&lt;br&gt;Account: %3&lt;br&gt;</source>
        <translation>Digita la password di %1:&lt;br&gt;&lt;br&gt;Utente: &apos;%2&lt;br&gt;Account: %3&lt;br&gt;</translation>
    </message>
    <message>
        <location filename="../src/gui/creds/httpcredentialsgui.cpp" line="111"/>
        <source>Reading from keychain failed with error: &apos;%1&apos;</source>
        <translation>Lettura dal portachiavi non riuscita con errore: &apos;%1&apos;</translation>
    </message>
    <message>
        <location filename="../src/gui/creds/httpcredentialsgui.cpp" line="117"/>
        <source>Enter Password</source>
        <translation>Digita password</translation>
    </message>
    <message>
        <location filename="../src/gui/creds/httpcredentialsgui.cpp" line="154"/>
        <source>&lt;a href=&quot;%1&quot;&gt;Click here&lt;/a&gt; to request an app password from the web interface.</source>
        <translation>&lt;a href=&quot;%1&quot;&gt;Fai clic qui&lt;/a&gt; per richiedere una password dell&apos;applicazione dall&apos;interfaccia web.</translation>
    </message>
</context>
<context>
    <name>OCC::IgnoreListEditor</name>
    <message>
        <location filename="../src/gui/ignorelisteditor.ui" line="14"/>
        <source>Ignored Files Editor</source>
        <translation>Editor dei file ignorati</translation>
    </message>
    <message>
        <location filename="../src/gui/ignorelisteditor.ui" line="20"/>
        <source>Global Ignore Settings</source>
        <translation>Impostazioni globali di ignora</translation>
    </message>
    <message>
        <location filename="../src/gui/ignorelisteditor.ui" line="26"/>
        <source>Sync hidden files</source>
        <translation>Sincronizzati i file nascosti</translation>
    </message>
    <message>
        <location filename="../src/gui/ignorelisteditor.ui" line="36"/>
        <source>Files Ignored by Patterns</source>
        <translation>File ignorati per modelli</translation>
    </message>
    <message>
        <location filename="../src/gui/ignorelisteditor.ui" line="55"/>
        <source>Add</source>
        <translation>Aggiungi</translation>
    </message>
    <message>
        <location filename="../src/gui/ignorelisteditor.ui" line="75"/>
        <source>Pattern</source>
        <translation>Modello</translation>
    </message>
    <message>
        <location filename="../src/gui/ignorelisteditor.ui" line="80"/>
        <source>Allow Deletion</source>
        <translation>Consenti eliminazione</translation>
    </message>
    <message>
        <location filename="../src/gui/ignorelisteditor.ui" line="45"/>
        <source>Remove</source>
        <translation>Rimuovi</translation>
    </message>
    <message>
        <location filename="../src/gui/ignorelisteditor.cpp" line="41"/>
        <source>Files or folders matching a pattern will not be synchronized.

Items where deletion is allowed will be deleted if they prevent a directory from being removed. This is useful for meta data.</source>
        <translation>I file e le cartelle che verificano un modello non saranno sincronizzati.

Gli elementi per i quali è consentita l&apos;eliminazione, saranno eliminati se impediscono la rimozione di una cartella. Utile per i metadati.</translation>
    </message>
    <message>
        <location filename="../src/gui/ignorelisteditor.cpp" line="117"/>
        <source>Could not open file</source>
        <translation>Impossibile aprire il file</translation>
    </message>
    <message>
        <location filename="../src/gui/ignorelisteditor.cpp" line="118"/>
        <source>Cannot write changes to &apos;%1&apos;.</source>
        <translation>Impossibile scrivere le modifiche in &apos;%1&apos;.</translation>
    </message>
    <message>
        <location filename="../src/gui/ignorelisteditor.cpp" line="145"/>
        <source>Add Ignore Pattern</source>
        <translation>Aggiungi modello Ignora</translation>
    </message>
    <message>
        <location filename="../src/gui/ignorelisteditor.cpp" line="146"/>
        <source>Add a new ignore pattern:</source>
        <translation>Aggiungi un nuovo modello di esclusione:</translation>
    </message>
    <message>
        <location filename="../src/gui/ignorelisteditor.cpp" line="47"/>
        <source>This entry is provided by the system at &apos;%1&apos; and cannot be modified in this view.</source>
        <translation>Questa voce è fornita dal sistema in &apos;%1&apos; e non può essere modificata in questa vista.</translation>
    </message>
</context>
<context>
    <name>OCC::IssuesWidget</name>
    <message>
        <location filename="../src/gui/issueswidget.ui" line="14"/>
        <source>Form</source>
        <translation>Modulo</translation>
    </message>
    <message>
        <location filename="../src/gui/issueswidget.ui" line="20"/>
        <source>List of issues</source>
<<<<<<< HEAD
        <translation type="unfinished"/>
=======
        <translation>Lista dei problemi</translation>
>>>>>>> 7f51803d
    </message>
    <message>
        <location filename="../src/gui/issueswidget.ui" line="34"/>
        <source>Account</source>
        <translation>Account</translation>
    </message>
    <message>
        <location filename="../src/gui/issueswidget.ui" line="42"/>
        <location filename="../src/gui/issueswidget.ui" line="61"/>
        <source>&lt;no filter&gt;</source>
        <translation>&lt;no filter&gt;</translation>
    </message>
    <message>
        <location filename="../src/gui/issueswidget.ui" line="50"/>
        <location filename="../src/gui/issueswidget.cpp" line="77"/>
        <source>Folder</source>
        <translation>Cartella</translation>
    </message>
    <message>
        <location filename="../src/gui/issueswidget.ui" line="73"/>
        <source>Show warnings</source>
        <translation>Mostra warnings</translation>
    </message>
    <message>
        <location filename="../src/gui/issueswidget.ui" line="83"/>
        <source>Show ignored files</source>
<<<<<<< HEAD
        <translation type="unfinished"/>
=======
        <translation>Mostra i file ignorati</translation>
>>>>>>> 7f51803d
    </message>
    <message>
        <location filename="../src/gui/issueswidget.ui" line="145"/>
        <source>Copy the issues list to the clipboard.</source>
<<<<<<< HEAD
        <translation type="unfinished"/>
=======
        <translation>Copia la lista dei problemi negli appunti.</translation>
>>>>>>> 7f51803d
    </message>
    <message>
        <location filename="../src/gui/issueswidget.ui" line="148"/>
        <source>Copy</source>
        <translation>Copia</translation>
    </message>
    <message>
        <location filename="../src/gui/issueswidget.cpp" line="75"/>
        <source>Time</source>
        <translation>Ora</translation>
    </message>
    <message>
        <location filename="../src/gui/issueswidget.cpp" line="76"/>
        <source>File</source>
        <translation>File</translation>
    </message>
    <message>
        <location filename="../src/gui/issueswidget.cpp" line="78"/>
        <source>Issue</source>
<<<<<<< HEAD
        <translation type="unfinished"/>
=======
        <translation>Problema</translation>
>>>>>>> 7f51803d
    </message>
</context>
<context>
    <name>OCC::LogBrowser</name>
    <message>
        <location filename="../src/gui/logbrowser.cpp" line="58"/>
        <source>Log Output</source>
        <translation>Risultato log</translation>
    </message>
    <message>
        <location filename="../src/gui/logbrowser.cpp" line="70"/>
        <source>&amp;Search:</source>
        <translation>&amp;Cerca:</translation>
    </message>
    <message>
        <location filename="../src/gui/logbrowser.cpp" line="78"/>
        <source>&amp;Find</source>
        <translation>Tro&amp;va</translation>
    </message>
    <message>
        <location filename="../src/gui/logbrowser.cpp" line="89"/>
        <source>&amp;Capture debug messages</source>
        <translation type="unfinished"/>
    </message>
    <message>
        <location filename="../src/gui/logbrowser.cpp" line="101"/>
        <source>Clear</source>
        <translation>Cancella</translation>
    </message>
    <message>
        <location filename="../src/gui/logbrowser.cpp" line="102"/>
        <source>Clear the log display.</source>
        <translation>Svuota la visualizzazione del log.</translation>
    </message>
    <message>
        <location filename="../src/gui/logbrowser.cpp" line="108"/>
        <source>S&amp;ave</source>
        <translation>S&amp;alva</translation>
    </message>
    <message>
        <location filename="../src/gui/logbrowser.cpp" line="109"/>
        <source>Save the log file to a file on disk for debugging.</source>
        <translation>Salva un file di log sul disco per il debug.</translation>
    </message>
    <message>
        <location filename="../src/gui/logbrowser.cpp" line="198"/>
        <source>Save log file</source>
        <translation>Salva file di log</translation>
    </message>
    <message>
        <location filename="../src/gui/logbrowser.cpp" line="208"/>
        <source>Error</source>
        <translation>Errore</translation>
    </message>
    <message>
        <location filename="../src/gui/logbrowser.cpp" line="208"/>
        <source>Could not write to log file %1</source>
        <translation>Impossibile scrivere il file di log di %1</translation>
    </message>
</context>
<context>
    <name>OCC::Logger</name>
    <message>
        <location filename="../src/libsync/logger.cpp" line="195"/>
        <source>Error</source>
        <translation>Errore</translation>
    </message>
    <message>
        <location filename="../src/libsync/logger.cpp" line="196"/>
        <source>&lt;nobr&gt;File &apos;%1&apos;&lt;br/&gt;cannot be opened for writing.&lt;br/&gt;&lt;br/&gt;The log output can &lt;b&gt;not&lt;/b&gt; be saved!&lt;/nobr&gt;</source>
        <translation>&lt;nobr&gt;Il file &apos;%1&apos;&lt;br/&gt;non può essere aperto in scrittura.&lt;br/&gt;&lt;br/&gt;Il risultato del log &lt;b&gt;non&lt;/b&gt; può essere salvato!&lt;/nobr&gt;</translation>
    </message>
</context>
<context>
    <name>OCC::NSISUpdater</name>
    <message>
        <location filename="../src/gui/updater/ocupdater.cpp" line="332"/>
        <source>New Version Available</source>
        <translation>Nuova versione disponibile</translation>
    </message>
    <message>
        <location filename="../src/gui/updater/ocupdater.cpp" line="338"/>
        <source>&lt;p&gt;A new version of the %1 Client is available.&lt;/p&gt;&lt;p&gt;&lt;b&gt;%2&lt;/b&gt; is available for download. The installed version is %3.&lt;/p&gt;</source>
        <translation>&lt;p&gt;Una nuova versione del client %1 è disponibile.&lt;/p&gt;&lt;p&gt;&lt;b&gt;%2&lt;/b&gt; è disponibile per lo scaricamento. La versione installata è %3.&lt;/p&gt;</translation>
    </message>
    <message>
        <location filename="../src/gui/updater/ocupdater.cpp" line="352"/>
        <source>Skip this version</source>
        <translation>Salta questa versione</translation>
    </message>
    <message>
        <location filename="../src/gui/updater/ocupdater.cpp" line="353"/>
        <source>Skip this time</source>
        <translation>Salta questa volta</translation>
    </message>
    <message>
        <location filename="../src/gui/updater/ocupdater.cpp" line="354"/>
        <source>Get update</source>
        <translation>Ottieni l&apos;aggiornamento</translation>
    </message>
</context>
<context>
    <name>OCC::NetworkSettings</name>
    <message>
        <location filename="../src/gui/networksettings.ui" line="14"/>
        <source>Form</source>
        <translation>Modulo</translation>
    </message>
    <message>
        <location filename="../src/gui/networksettings.ui" line="23"/>
        <source>Proxy Settings</source>
        <translation>Impostazioni proxy</translation>
    </message>
    <message>
        <location filename="../src/gui/networksettings.ui" line="29"/>
        <source>No Proxy</source>
        <translation>Nessun proxy</translation>
    </message>
    <message>
        <location filename="../src/gui/networksettings.ui" line="42"/>
        <source>Use system proxy</source>
        <translation>Usa proxy di sistema</translation>
    </message>
    <message>
        <location filename="../src/gui/networksettings.ui" line="52"/>
        <source>Specify proxy manually as</source>
        <translation>Specifica manualmente il proxy come</translation>
    </message>
    <message>
        <location filename="../src/gui/networksettings.ui" line="80"/>
        <source>Host</source>
        <translation>Host</translation>
    </message>
    <message>
        <location filename="../src/gui/networksettings.ui" line="100"/>
        <source>:</source>
        <translation>:</translation>
    </message>
    <message>
        <location filename="../src/gui/networksettings.ui" line="131"/>
        <source>Proxy server requires authentication</source>
        <translation>Il server proxy richiede l&apos;autenticazione</translation>
    </message>
    <message>
        <location filename="../src/gui/networksettings.ui" line="190"/>
        <source>Download Bandwidth</source>
        <translation>Ampiezza di banda in entrata</translation>
    </message>
    <message>
        <location filename="../src/gui/networksettings.ui" line="196"/>
        <location filename="../src/gui/networksettings.ui" line="275"/>
        <source>Limit to</source>
        <translation>Limita a</translation>
    </message>
    <message>
        <location filename="../src/gui/networksettings.ui" line="241"/>
        <location filename="../src/gui/networksettings.ui" line="320"/>
        <source>KBytes/s</source>
        <translation>KByte/s</translation>
    </message>
    <message>
        <location filename="../src/gui/networksettings.ui" line="203"/>
        <location filename="../src/gui/networksettings.ui" line="292"/>
        <source>No limit</source>
        <translation>Nessun limite</translation>
    </message>
    <message>
        <location filename="../src/gui/networksettings.ui" line="250"/>
        <location filename="../src/gui/networksettings.ui" line="282"/>
        <source>Limit to 3/4 of estimated bandwidth</source>
        <translation>Limita a 3/4 della banda stimata</translation>
    </message>
    <message>
        <location filename="../src/gui/networksettings.ui" line="269"/>
        <source>Upload Bandwidth</source>
        <translation>Ampiezza di banda in uscita</translation>
    </message>
    <message>
        <location filename="../src/gui/networksettings.ui" line="253"/>
        <location filename="../src/gui/networksettings.ui" line="285"/>
        <source>Limit automatically</source>
        <translation>Limita automaticamente</translation>
    </message>
    <message>
        <location filename="../src/gui/networksettings.cpp" line="34"/>
        <source>Hostname of proxy server</source>
        <translation>Nome host del server proxy</translation>
    </message>
    <message>
        <location filename="../src/gui/networksettings.cpp" line="35"/>
        <source>Username for proxy server</source>
        <translation>Nome utente del server proxy</translation>
    </message>
    <message>
        <location filename="../src/gui/networksettings.cpp" line="36"/>
        <source>Password for proxy server</source>
        <translation>Password del server proxy</translation>
    </message>
    <message>
        <location filename="../src/gui/networksettings.cpp" line="38"/>
        <source>HTTP(S) proxy</source>
        <translation>Proxy HTTP(S)</translation>
    </message>
    <message>
        <location filename="../src/gui/networksettings.cpp" line="39"/>
        <source>SOCKS5 proxy</source>
        <translation>Proxy SOCKS5</translation>
    </message>
</context>
<context>
    <name>OCC::NotificationWidget</name>
    <message>
        <location filename="../src/gui/notificationwidget.cpp" line="55"/>
        <source>Created at %1</source>
        <translation>Creato alle %1</translation>
    </message>
    <message>
        <location filename="../src/gui/notificationwidget.cpp" line="104"/>
        <source>Closing in a few seconds...</source>
        <translation>Chiusura tra pochi secondi...</translation>
    </message>
    <message>
        <location filename="../src/gui/notificationwidget.cpp" line="138"/>
        <source>%1 request failed at %2</source>
        <extracomment>The second parameter is a time, such as 'failed at 09:58pm'</extracomment>
        <translation>%1 richiesta non riuscita alle %2</translation>
    </message>
    <message>
        <location filename="../src/gui/notificationwidget.cpp" line="144"/>
        <source>&apos;%1&apos; selected at %2</source>
        <extracomment>The second parameter is a time, such as 'selected at 09:58pm'</extracomment>
        <translation>&apos;%1&apos; selezionato alle %2</translation>
    </message>
</context>
<context>
    <name>OCC::OAuth</name>
    <message>
        <location filename="../src/gui/creds/oauth.cpp" line="112"/>
        <source>Error returned from the server: &lt;em&gt;%1&lt;/em&gt;</source>
        <translation type="unfinished"/>
    </message>
    <message>
        <location filename="../src/gui/creds/oauth.cpp" line="115"/>
        <source>There was an error accessing the &apos;token&apos; endpoint: &lt;br&gt;&lt;em&gt;%1&lt;/em&gt;</source>
        <translation type="unfinished"/>
    </message>
    <message>
        <location filename="../src/gui/creds/oauth.cpp" line="118"/>
        <source>Could not parse the JSON returned from the server: &lt;br&gt;&lt;em&gt;%1&lt;/em&gt;</source>
        <translation type="unfinished"/>
    </message>
    <message>
        <location filename="../src/gui/creds/oauth.cpp" line="121"/>
        <source>The reply from the server did not contain all expected fields</source>
        <translation type="unfinished"/>
    </message>
    <message>
        <location filename="../src/gui/creds/oauth.cpp" line="125"/>
        <source>&lt;h1&gt;Login Error&lt;/h1&gt;&lt;p&gt;%1&lt;/p&gt;</source>
        <translation type="unfinished"/>
    </message>
    <message>
        <location filename="../src/gui/creds/oauth.cpp" line="131"/>
        <source>&lt;h1&gt;Wrong user&lt;/h1&gt;&lt;p&gt;You logged-in with user &lt;em&gt;%1&lt;/em&gt;, but must login with user &lt;em&gt;%2&lt;/em&gt;.&lt;br&gt;Please log out of %3 in another tab, then &lt;a href=&apos;%4&apos;&gt;click here&lt;/a&gt; and log in as user %2&lt;/p&gt;</source>
        <translation type="unfinished"/>
    </message>
</context>
<context>
    <name>OCC::OCUpdater</name>
    <message>
        <location filename="../src/gui/updater/ocupdater.cpp" line="103"/>
        <source>New %1 Update Ready</source>
        <translation>Un nuovo aggiornamento di %1 è pronto</translation>
    </message>
    <message>
        <location filename="../src/gui/updater/ocupdater.cpp" line="104"/>
        <source>A new update for %1 is about to be installed. The updater may ask
for additional privileges during the process.</source>
        <translation>Un nuovo aggiornamento di %1 sta per essere installato. L&apos;aggiornamento potrebbe richiedere privilegi aggiuntivi durante l&apos;avanzamento.</translation>
    </message>
    <message>
        <location filename="../src/gui/updater/ocupdater.cpp" line="143"/>
        <source>Downloading version %1. Please wait...</source>
        <translation>Scaricamento della versione %1. Attendi...</translation>
    </message>
    <message>
        <location filename="../src/gui/updater/ocupdater.cpp" line="147"/>
        <source>Could not download update. Please click &lt;a href=&apos;%1&apos;&gt;here&lt;/a&gt; to download the update manually.</source>
        <translation>Impossibile scaricare l&apos;aggiornamento. Fai clic &lt;a href=&apos;%1&apos;&gt;qui&lt;/a&gt; per scaricare l&apos;aggiornamento manualmente.</translation>
    </message>
    <message>
        <location filename="../src/gui/updater/ocupdater.cpp" line="149"/>
        <source>Could not check for new updates.</source>
        <translation>Impossibile verificare la presenza di nuovi aggiornamenti.</translation>
    </message>
    <message>
        <location filename="../src/gui/updater/ocupdater.cpp" line="145"/>
        <source>%1 version %2 available. Restart application to start the update.</source>
        <translation>La versione %2 di %1 è disponibile. Riavvia l&apos;applicazione per iniziare l&apos;aggiornamento.</translation>
    </message>
    <message>
        <location filename="../src/gui/updater/ocupdater.cpp" line="151"/>
        <source>New %1 version %2 available. Please use the system&apos;s update tool to install it.</source>
        <translation>Nuova versione %2 di %1 disponibile. Utilizza lo strumento di aggiornamento di sistema per installarla.</translation>
    </message>
    <message>
        <location filename="../src/gui/updater/ocupdater.cpp" line="153"/>
        <source>Checking update server...</source>
        <translation>Controllo server degli aggiornamenti...</translation>
    </message>
    <message>
        <location filename="../src/gui/updater/ocupdater.cpp" line="155"/>
        <source>Update status is unknown: Did not check for new updates.</source>
        <translation>Lo stato di aggiornamento è sconosciuto. Non è possibile verificare la presenza di nuovi aggiornamenti.</translation>
    </message>
    <message>
        <location filename="../src/gui/updater/ocupdater.cpp" line="159"/>
        <source>No updates available. Your installation is at the latest version.</source>
        <translation>Non ci sono aggiornamenti disponibili. La tua installazione è aggiornata all&apos;ultima versione.</translation>
    </message>
    <message>
        <location filename="../src/gui/updater/ocupdater.cpp" line="178"/>
        <source>Update Check</source>
        <translation>Controllo aggiornamenti</translation>
    </message>
</context>
<context>
    <name>OCC::OwncloudAdvancedSetupPage</name>
    <message>
        <location filename="../src/gui/wizard/owncloudadvancedsetuppage.cpp" line="48"/>
        <source>Connect to %1</source>
        <translation>Connetti a %1</translation>
    </message>
    <message>
        <location filename="../src/gui/wizard/owncloudadvancedsetuppage.cpp" line="49"/>
        <source>Setup local folder options</source>
        <translation>Configura le opzioni della cartella locale</translation>
    </message>
    <message>
        <location filename="../src/gui/wizard/owncloudadvancedsetuppage.cpp" line="58"/>
        <source>Connect...</source>
        <translation>Connetti...</translation>
    </message>
    <message>
        <location filename="../src/gui/wizard/owncloudadvancedsetuppage.cpp" line="156"/>
        <source>%1 folder &apos;%2&apos; is synced to local folder &apos;%3&apos;</source>
        <translation>La cartella &apos;%2&apos; di %1 è sincronizzata con la cartella locale &apos;%3&apos;</translation>
    </message>
    <message>
        <location filename="../src/gui/wizard/owncloudadvancedsetuppage.cpp" line="159"/>
        <source>Sync the folder &apos;%1&apos;</source>
        <translation>Sincronizza la cartella &apos;%1&apos;</translation>
    </message>
    <message>
        <location filename="../src/gui/wizard/owncloudadvancedsetuppage.cpp" line="164"/>
        <source>&lt;p&gt;&lt;small&gt;&lt;strong&gt;Warning:&lt;/strong&gt; The local folder is not empty. Pick a resolution!&lt;/small&gt;&lt;/p&gt;</source>
        <translation>&lt;p&gt;&lt;small&gt;&lt;strong&gt;Avviso:&lt;/strong&gt; la cartella locale non è vuota. Scegli una soluzione.&lt;/small&gt;&lt;/p&gt;</translation>
    </message>
    <message>
        <location filename="../src/gui/wizard/owncloudadvancedsetuppage.cpp" line="285"/>
        <source>Local Sync Folder</source>
        <translation>Cartella locale di sincronizzazione</translation>
    </message>
    <message>
        <location filename="../src/gui/wizard/owncloudadvancedsetuppage.cpp" line="324"/>
        <location filename="../src/gui/wizard/owncloudadvancedsetuppage.cpp" line="345"/>
        <source>(%1)</source>
        <translation>(%1)</translation>
    </message>
</context>
<context>
    <name>OCC::OwncloudConnectionMethodDialog</name>
    <message>
        <location filename="../src/gui/wizard/owncloudconnectionmethoddialog.ui" line="14"/>
        <source>Connection failed</source>
        <translation>Connessione non riuscita</translation>
    </message>
    <message>
        <location filename="../src/gui/wizard/owncloudconnectionmethoddialog.ui" line="43"/>
        <source>&lt;html&gt;&lt;head/&gt;&lt;body&gt;&lt;p&gt;Failed to connect to the secure server address specified. How do you wish to proceed?&lt;/p&gt;&lt;/body&gt;&lt;/html&gt;</source>
        <translation>&lt;html&gt;&lt;head/&gt;&lt;body&gt;&lt;p&gt;Connessione all&apos;indirizzo sicuro del server specificato non riuscita. Come desideri procedere?&lt;/p&gt;&lt;/body&gt;&lt;/html&gt;</translation>
    </message>
    <message>
        <location filename="../src/gui/wizard/owncloudconnectionmethoddialog.ui" line="55"/>
        <source>Select a different URL</source>
        <translation>Seleziona un URL diverso</translation>
    </message>
    <message>
        <location filename="../src/gui/wizard/owncloudconnectionmethoddialog.ui" line="62"/>
        <source>Retry unencrypted over HTTP (insecure)</source>
        <translation>Riprova senza cifratura su HTTP (non sicuro)</translation>
    </message>
    <message>
        <location filename="../src/gui/wizard/owncloudconnectionmethoddialog.ui" line="69"/>
        <source>Configure client-side TLS certificate</source>
        <translation>Configura certificato TLS lato client</translation>
    </message>
    <message>
        <location filename="../src/gui/wizard/owncloudconnectionmethoddialog.cpp" line="34"/>
        <source>&lt;html&gt;&lt;head/&gt;&lt;body&gt;&lt;p&gt;Failed to connect to the secure server address &lt;em&gt;%1&lt;/em&gt;. How do you wish to proceed?&lt;/p&gt;&lt;/body&gt;&lt;/html&gt;</source>
        <translation>&lt;html&gt;&lt;head/&gt;&lt;body&gt;&lt;p&gt;Connessione all&apos;indirizzo sicuro del server &lt;em&gt;%1&lt;/em&gt; non riuscita. Come desideri procedere?&lt;/p&gt;&lt;/body&gt;&lt;/html&gt;</translation>
    </message>
</context>
<context>
    <name>OCC::OwncloudHttpCredsPage</name>
    <message>
        <location filename="../src/gui/wizard/owncloudhttpcredspage.cpp" line="49"/>
        <source>&amp;Email</source>
        <translation>Posta &amp;elettronica</translation>
    </message>
    <message>
        <location filename="../src/gui/wizard/owncloudhttpcredspage.cpp" line="59"/>
        <source>Connect to %1</source>
        <translation>Connetti a %1</translation>
    </message>
    <message>
        <location filename="../src/gui/wizard/owncloudhttpcredspage.cpp" line="60"/>
        <source>Enter user credentials</source>
        <translation>Digita le credenziali dell&apos;utente</translation>
    </message>
</context>
<context>
    <name>OCC::OwncloudOAuthCredsPage</name>
    <message>
        <location filename="../src/gui/wizard/owncloudoauthcredspage.cpp" line="43"/>
        <source>Connect to %1</source>
        <translation>Connetti a %1</translation>
    </message>
    <message>
        <location filename="../src/gui/wizard/owncloudoauthcredspage.cpp" line="44"/>
        <source>Login in your browser</source>
<<<<<<< HEAD
        <translation type="unfinished"/>
=======
        <translation>Accedi tramite il tuo browser</translation>
>>>>>>> 7f51803d
    </message>
</context>
<context>
    <name>OCC::OwncloudSetupPage</name>
    <message>
        <location filename="../src/gui/wizard/owncloudsetuppage.cpp" line="50"/>
        <source>Connect to %1</source>
        <translation>Connetti a %1</translation>
    </message>
    <message>
        <location filename="../src/gui/wizard/owncloudsetuppage.cpp" line="51"/>
        <source>Setup %1 server</source>
        <translation>Configura il server %1</translation>
    </message>
    <message>
        <location filename="../src/gui/wizard/owncloudsetuppage.cpp" line="129"/>
        <source>This url is NOT secure as it is not encrypted.
It is not advisable to use it.</source>
        <translation>Questo URL NON è sicuro poiché non è cifrato.
Non è consigliabile utilizzarlo.</translation>
    </message>
    <message>
        <location filename="../src/gui/wizard/owncloudsetuppage.cpp" line="133"/>
        <source>This url is secure. You can use it.</source>
        <translation>Questo URL è sicuro. Puoi utilizzarlo.</translation>
    </message>
    <message>
        <location filename="../src/gui/wizard/owncloudsetuppage.cpp" line="172"/>
        <source>&amp;Next &gt;</source>
        <translation>Ava&amp;nti &gt;</translation>
    </message>
</context>
<context>
    <name>OCC::OwncloudSetupWizard</name>
    <message>
        <location filename="../src/gui/owncloudsetupwizard.cpp" line="217"/>
        <source>&lt;font color=&quot;green&quot;&gt;Successfully connected to %1: %2 version %3 (%4)&lt;/font&gt;&lt;br/&gt;&lt;br/&gt;</source>
        <translation>&lt;font color=&quot;green&quot;&gt;Connesso correttamente a %1: %2 versione %3 (%4)&lt;/font&gt;&lt;br/&gt;&lt;br/&gt;</translation>
    </message>
    <message>
        <location filename="../src/gui/owncloudsetupwizard.cpp" line="251"/>
        <source>Failed to connect to %1 at %2:&lt;br/&gt;%3</source>
        <translation>Connessione a %1 su %2:&lt;br/&gt;%3</translation>
    </message>
    <message>
        <location filename="../src/gui/owncloudsetupwizard.cpp" line="285"/>
        <source>Timeout while trying to connect to %1 at %2.</source>
        <translation>Tempo scaduto durante il tentativo di connessione a %1 su %2.</translation>
    </message>
    <message>
        <location filename="../src/gui/owncloudsetupwizard.cpp" line="296"/>
        <source>Trying to connect to %1 at %2...</source>
        <translation>Tentativo di connessione a %1 su %2...</translation>
    </message>
    <message>
        <location filename="../src/gui/owncloudsetupwizard.cpp" line="347"/>
        <source>The authenticated request to the server was redirected to &apos;%1&apos;. The URL is bad, the server is misconfigured.</source>
        <translation>La richiesta autenticata al server è stata rediretta a &apos;%1&apos;. L&apos;URL è errato, il server non è configurato correttamente.</translation>
    </message>
    <message>
        <location filename="../src/gui/owncloudsetupwizard.cpp" line="369"/>
        <source>There was an invalid response to an authenticated webdav request</source>
        <translation>Ricevuta una risposta non valida a una richiesta webdav autenticata.</translation>
    </message>
    <message>
        <location filename="../src/gui/owncloudsetupwizard.cpp" line="360"/>
        <source>Access forbidden by server. To verify that you have proper access, &lt;a href=&quot;%1&quot;&gt;click here&lt;/a&gt; to access the service with your browser.</source>
        <translation>Accesso negato dal server. Per verificare di avere i permessi appropriati, &lt;a href=&quot;%1&quot;&gt;fai clic qui&lt;/a&gt; per accedere al servizio con il tuo browser.</translation>
    </message>
    <message>
        <location filename="../src/gui/owncloudsetupwizard.cpp" line="249"/>
        <source>Invalid URL</source>
        <translation>URL non valido</translation>
    </message>
    <message>
        <location filename="../src/gui/owncloudsetupwizard.cpp" line="414"/>
        <source>Local sync folder %1 already exists, setting it up for sync.&lt;br/&gt;&lt;br/&gt;</source>
        <translation>La cartella di sincronizzazione locale %1 esiste già, impostata per la sincronizzazione.&lt;br/&gt;&lt;br/&gt;</translation>
    </message>
    <message>
        <location filename="../src/gui/owncloudsetupwizard.cpp" line="417"/>
        <source>Creating local sync folder %1...</source>
        <translation>Creazione della cartella locale di sincronizzazione %1... </translation>
    </message>
    <message>
        <location filename="../src/gui/owncloudsetupwizard.cpp" line="421"/>
        <source>ok</source>
        <translation>ok</translation>
    </message>
    <message>
        <location filename="../src/gui/owncloudsetupwizard.cpp" line="423"/>
        <source>failed.</source>
        <translation>non riuscita.</translation>
    </message>
    <message>
        <location filename="../src/gui/owncloudsetupwizard.cpp" line="425"/>
        <source>Could not create local folder %1</source>
        <translation>Impossibile creare la cartella locale %1</translation>
    </message>
    <message>
        <location filename="../src/gui/owncloudsetupwizard.cpp" line="451"/>
        <source>No remote folder specified!</source>
        <translation>Nessuna cartella remota specificata!</translation>
    </message>
    <message>
        <location filename="../src/gui/owncloudsetupwizard.cpp" line="457"/>
        <source>Error: %1</source>
        <translation>Errore: %1</translation>
    </message>
    <message>
        <location filename="../src/gui/owncloudsetupwizard.cpp" line="470"/>
        <source>creating folder on ownCloud: %1</source>
        <translation>creazione cartella su ownCloud: %1</translation>
    </message>
    <message>
        <location filename="../src/gui/owncloudsetupwizard.cpp" line="486"/>
        <source>Remote folder %1 created successfully.</source>
        <translation>La cartella remota %1 è stata creata correttamente.</translation>
    </message>
    <message>
        <location filename="../src/gui/owncloudsetupwizard.cpp" line="488"/>
        <source>The remote folder %1 already exists. Connecting it for syncing.</source>
        <translation>La cartella remota %1 esiste già. Connessione in corso per la sincronizzazione</translation>
    </message>
    <message>
        <location filename="../src/gui/owncloudsetupwizard.cpp" line="490"/>
        <location filename="../src/gui/owncloudsetupwizard.cpp" line="492"/>
        <source>The folder creation resulted in HTTP error code %1</source>
        <translation>La creazione della cartella ha restituito un codice di errore HTTP %1</translation>
    </message>
    <message>
        <location filename="../src/gui/owncloudsetupwizard.cpp" line="494"/>
        <source>The remote folder creation failed because the provided credentials are wrong!&lt;br/&gt;Please go back and check your credentials.&lt;/p&gt;</source>
        <translation>La creazione della cartella remota non è riuscita poiché le credenziali fornite sono errate!&lt;br/&gt;Torna indietro e verifica le credenziali.&lt;/p&gt;</translation>
    </message>
    <message>
        <location filename="../src/gui/owncloudsetupwizard.cpp" line="498"/>
        <source>&lt;p&gt;&lt;font color=&quot;red&quot;&gt;Remote folder creation failed probably because the provided credentials are wrong.&lt;/font&gt;&lt;br/&gt;Please go back and check your credentials.&lt;/p&gt;</source>
        <translation>&lt;p&gt;&lt;font color=&quot;red&quot;&gt;La creazione della cartella remota non è riuscita probabilmente perché le credenziali fornite non sono corrette.&lt;/font&gt;&lt;br/&gt;Torna indietro e controlla le credenziali inserite.&lt;/p&gt;</translation>
    </message>
    <message>
        <location filename="../src/gui/owncloudsetupwizard.cpp" line="503"/>
        <location filename="../src/gui/owncloudsetupwizard.cpp" line="504"/>
        <source>Remote folder %1 creation failed with error &lt;tt&gt;%2&lt;/tt&gt;.</source>
        <translation>Creazione della cartella remota %1 non riuscita con errore &lt;tt&gt;%2&lt;/tt&gt;.</translation>
    </message>
    <message>
        <location filename="../src/gui/owncloudsetupwizard.cpp" line="521"/>
        <source>A sync connection from %1 to remote directory %2 was set up.</source>
        <translation>Una connessione di sincronizzazione da %1 alla cartella remota %2 è stata stabilita.</translation>
    </message>
    <message>
        <location filename="../src/gui/owncloudsetupwizard.cpp" line="526"/>
        <source>Successfully connected to %1!</source>
        <translation>Connesso con successo a %1!</translation>
    </message>
    <message>
        <location filename="../src/gui/owncloudsetupwizard.cpp" line="533"/>
        <source>Connection to %1 could not be established. Please check again.</source>
        <translation>La connessione a %1 non può essere stabilita. Prova ancora.</translation>
    </message>
    <message>
        <location filename="../src/gui/owncloudsetupwizard.cpp" line="547"/>
        <source>Folder rename failed</source>
        <translation>Rinomina della cartella non riuscita</translation>
    </message>
    <message>
        <location filename="../src/gui/owncloudsetupwizard.cpp" line="548"/>
        <source>Can&apos;t remove and back up the folder because the folder or a file in it is open in another program. Please close the folder or file and hit retry or cancel the setup.</source>
        <translation>Impossibile rimuovere o creare una copia di sicurezza della cartella poiché la cartella o un file in essa contenuto è aperta in un altro programma. Chiudi la cartella o il file e premi Riprova o annulla la configurazione.</translation>
    </message>
    <message>
        <location filename="../src/gui/owncloudsetupwizard.cpp" line="593"/>
        <source>&lt;font color=&quot;green&quot;&gt;&lt;b&gt;Local sync folder %1 successfully created!&lt;/b&gt;&lt;/font&gt;</source>
        <translation>&lt;font color=&quot;green&quot;&gt;&lt;b&gt;Cartella locale %1 creata correttamente!&lt;/b&gt;&lt;/font&gt;</translation>
    </message>
</context>
<context>
    <name>OCC::OwncloudWizard</name>
    <message>
        <location filename="../src/gui/wizard/owncloudwizard.cpp" line="84"/>
        <source>%1 Connection Wizard</source>
        <translation>Procedura guidata di connessione di %1</translation>
    </message>
    <message>
        <location filename="../src/gui/wizard/owncloudwizard.cpp" line="93"/>
        <source>Skip folders configuration</source>
        <translation>Salta la configurazione delle cartelle</translation>
    </message>
</context>
<context>
    <name>OCC::OwncloudWizardResultPage</name>
    <message>
        <location filename="../src/gui/wizard/owncloudwizardresultpage.cpp" line="36"/>
        <source>Everything set up!</source>
        <translation>Configurazione completata!</translation>
    </message>
    <message>
        <location filename="../src/gui/wizard/owncloudwizardresultpage.cpp" line="40"/>
        <source>Open Local Folder</source>
        <translation>Apri cartella locale</translation>
    </message>
    <message>
        <location filename="../src/gui/wizard/owncloudwizardresultpage.cpp" line="48"/>
        <source>Open %1 in Browser</source>
        <translation>Apri %1 nel browser</translation>
    </message>
</context>
<context>
    <name>OCC::PollJob</name>
    <message>
        <location filename="../src/libsync/propagateupload.cpp" line="134"/>
        <source>Invalid JSON reply from the poll URL</source>
        <translation>Risposta JSON non valida dall&apos;URL di richiesta</translation>
    </message>
</context>
<context>
    <name>OCC::PropagateDirectory</name>
    <message>
        <location filename="../src/libsync/owncloudpropagator.cpp" line="942"/>
        <source>Error writing metadata to the database</source>
        <translation>Errore durante la scrittura dei metadati nel database</translation>
    </message>
</context>
<context>
    <name>OCC::PropagateDownloadFile</name>
    <message>
        <location filename="../src/libsync/propagatedownload.cpp" line="386"/>
        <source>File %1 can not be downloaded because of a local file name clash!</source>
        <translation>Il file %1 non può essere scaricato a causa di un conflitto con un file locale.</translation>
    </message>
    <message>
        <location filename="../src/libsync/propagatedownload.cpp" line="436"/>
        <source>The download would reduce free local disk space below the limit</source>
        <translation type="unfinished"/>
    </message>
    <message>
        <location filename="../src/libsync/propagatedownload.cpp" line="440"/>
        <source>Free space on disk is less than %1</source>
        <translation>Lo spazio libero su disco è inferiore a %1</translation>
    </message>
    <message>
        <location filename="../src/libsync/propagatedownload.cpp" line="554"/>
        <source>File was deleted from server</source>
        <translation>Il file è stato eliminato dal server</translation>
    </message>
    <message>
        <location filename="../src/libsync/propagatedownload.cpp" line="607"/>
        <source>The file could not be downloaded completely.</source>
        <translation>Il file non può essere scaricato completamente.</translation>
    </message>
    <message>
        <location filename="../src/libsync/propagatedownload.cpp" line="614"/>
        <source>The downloaded file is empty despite the server announced it should have been %1.</source>
        <translation>Il file scaricato è vuoto nonostante il server indicasse una dimensione di %1.</translation>
    </message>
    <message>
        <location filename="../src/libsync/propagatedownload.cpp" line="772"/>
        <source>File %1 cannot be saved because of a local file name clash!</source>
        <translation>Il file %1 non può essere salvato a causa di un conflitto con un file locale.</translation>
    </message>
    <message>
        <location filename="../src/libsync/propagatedownload.cpp" line="820"/>
        <source>File has changed since discovery</source>
        <translation>Il file è stato modificato dal suo rilevamento</translation>
    </message>
    <message>
        <location filename="../src/libsync/propagatedownload.cpp" line="871"/>
        <source>Error writing metadata to the database</source>
        <translation>Errore durante la scrittura dei metadati nel database</translation>
    </message>
</context>
<context>
    <name>OCC::PropagateItemJob</name>
    <message>
        <location filename="../src/libsync/owncloudpropagator.cpp" line="234"/>
        <source>; Restoration Failed: %1</source>
        <translation>; Ripristino non riuscito:  %1</translation>
    </message>
    <message>
        <location filename="../src/libsync/owncloudpropagator.cpp" line="355"/>
        <source>A file or folder was removed from a read only share, but restoring failed: %1</source>
        <translation>Un file o una cartella è stato rimosso da una condivisione in sola lettura, ma il ripristino non è riuscito: %1</translation>
    </message>
</context>
<context>
    <name>OCC::PropagateLocalMkdir</name>
    <message>
        <location filename="../src/libsync/propagatorjobs.cpp" line="158"/>
        <source>could not delete file %1, error: %2</source>
        <translation>Impossibile eliminare il file %1, errore: %2</translation>
    </message>
    <message>
        <location filename="../src/libsync/propagatorjobs.cpp" line="166"/>
        <source>Attention, possible case sensitivity clash with %1</source>
        <translation>Attenzione, possibile conflitto relativo all&apos;uso di maiuscole e minuscole con %1</translation>
    </message>
    <message>
        <location filename="../src/libsync/propagatorjobs.cpp" line="172"/>
        <source>could not create folder %1</source>
        <translation>impossibile creare la cartella %1</translation>
    </message>
    <message>
        <location filename="../src/libsync/propagatorjobs.cpp" line="184"/>
        <source>Error writing metadata to the database</source>
        <translation>Errore durante la scrittura dei metadati nel database</translation>
    </message>
</context>
<context>
    <name>OCC::PropagateLocalRemove</name>
    <message>
        <location filename="../src/libsync/propagatorjobs.cpp" line="76"/>
        <source>Error removing &apos;%1&apos;: %2;</source>
        <translation>Errore durante la rimozione di &apos;%1&apos;: %2;</translation>
    </message>
    <message>
        <location filename="../src/libsync/propagatorjobs.cpp" line="101"/>
        <source>Could not remove folder &apos;%1&apos;</source>
        <translation>Impossibile rimuovere la cartella &apos;%1&apos;</translation>
    </message>
    <message>
        <location filename="../src/libsync/propagatorjobs.cpp" line="120"/>
        <source>Could not remove %1 because of a local file name clash</source>
        <translation>Impossibile rimuovere %1 a causa di un conflitto con un file locale</translation>
    </message>
</context>
<context>
    <name>OCC::PropagateLocalRename</name>
    <message>
        <location filename="../src/libsync/propagatorjobs.cpp" line="219"/>
        <source>File %1 can not be renamed to %2 because of a local file name clash</source>
        <translation>Il file %1 non può essere rinominato in %2 a causa di un conflitto con il nome di un file locale</translation>
    </message>
    <message>
        <location filename="../src/libsync/propagatorjobs.cpp" line="250"/>
        <location filename="../src/libsync/propagatorjobs.cpp" line="255"/>
        <source>Error writing metadata to the database</source>
        <translation>Errore durante la scrittura dei metadati nel database</translation>
    </message>
</context>
<context>
    <name>OCC::PropagateRemoteDelete</name>
    <message>
        <location filename="../src/libsync/propagateremotedelete.cpp" line="96"/>
        <source>The file has been removed from a read only share. It was restored.</source>
        <translation>Il file è stato rimosso da una condivisione in sola lettura. È stato ripristinato.</translation>
    </message>
    <message>
        <location filename="../src/libsync/propagateremotedelete.cpp" line="117"/>
        <source>Wrong HTTP code returned by server. Expected 204, but received &quot;%1 %2&quot;.</source>
        <translation>Codice HTTP errato restituito dal server. Atteso 204, ma ricevuto &quot;%1 %2&quot;.</translation>
    </message>
</context>
<context>
    <name>OCC::PropagateRemoteMkdir</name>
    <message>
        <location filename="../src/libsync/propagateremotemkdir.cpp" line="95"/>
        <source>Wrong HTTP code returned by server. Expected 201, but received &quot;%1 %2&quot;.</source>
        <translation>Codice HTTP errato restituito dal server. Atteso 201, ma ricevuto &quot;%1 %2&quot;.</translation>
    </message>
    <message>
        <location filename="../src/libsync/propagateremotemkdir.cpp" line="147"/>
        <source>Error writing metadata to the database</source>
        <translation>Errore durante la scrittura dei metadati nel database</translation>
    </message>
</context>
<context>
    <name>OCC::PropagateRemoteMove</name>
    <message>
        <location filename="../src/libsync/propagateremotemove.cpp" line="102"/>
        <source>This folder must not be renamed. It is renamed back to its original name.</source>
        <translation>Questa cartella non può essere rinominata. Il nome originale è stato ripristinato.</translation>
    </message>
    <message>
        <location filename="../src/libsync/propagateremotemove.cpp" line="104"/>
        <source>This folder must not be renamed. Please name it back to Shared.</source>
        <translation>Questa cartella non può essere rinominata. Ripristina il nome Shared.</translation>
    </message>
    <message>
        <location filename="../src/libsync/propagateremotemove.cpp" line="137"/>
        <source>The file was renamed but is part of a read only share. The original file was restored.</source>
        <translation>Il file è stato rinominato, ma è parte di una condivisione in sola lettura. Il file originale è stato ripristinato.</translation>
    </message>
    <message>
        <location filename="../src/libsync/propagateremotemove.cpp" line="154"/>
        <source>Wrong HTTP code returned by server. Expected 201, but received &quot;%1 %2&quot;.</source>
        <translation>Codice HTTP errato restituito dal server. Atteso 201, ma ricevuto &quot;%1 %2&quot;.</translation>
    </message>
    <message>
        <location filename="../src/libsync/propagateremotemove.cpp" line="186"/>
        <location filename="../src/libsync/propagateremotemove.cpp" line="192"/>
        <source>Error writing metadata to the database</source>
        <translation>Errore durante la scrittura dei metadati nel database</translation>
    </message>
</context>
<context>
    <name>OCC::PropagateUploadFileCommon</name>
    <message>
        <location filename="../src/libsync/propagateupload.cpp" line="175"/>
        <source>File %1 cannot be uploaded because another file with the same name, differing only in case, exists</source>
        <translation>Il file %1 non può essere caricato poiché esiste un altro file con lo stesso nome, ma con differenze tra maiuscole e minuscole</translation>
    </message>
    <message>
        <location filename="../src/libsync/propagateupload.cpp" line="291"/>
        <source>File Removed</source>
        <translation>File rimosso</translation>
    </message>
    <message>
        <location filename="../src/libsync/propagateupload.cpp" line="305"/>
        <source>Local file changed during syncing. It will be resumed.</source>
        <translation>Il file locale è stato modificato durante la sincronizzazione. Sarà ripristinato.</translation>
    </message>
    <message>
        <location filename="../src/libsync/propagateupload.cpp" line="317"/>
        <source>Local file changed during sync.</source>
        <translation>Un file locale è cambiato durante la sincronizzazione.</translation>
    </message>
    <message>
        <location filename="../src/libsync/propagateupload.cpp" line="186"/>
        <location filename="../src/libsync/propagateupload.cpp" line="549"/>
        <source>Upload of %1 exceeds the quota for the folder</source>
        <translation type="unfinished"/>
    </message>
    <message>
        <location filename="../src/libsync/propagateupload.cpp" line="618"/>
        <source>Error writing metadata to the database</source>
        <translation>Errore durante la scrittura dei metadati nel database</translation>
    </message>
</context>
<context>
    <name>OCC::PropagateUploadFileNG</name>
    <message>
        <location filename="../src/libsync/propagateuploadng.cpp" line="399"/>
        <source>The local file was removed during sync.</source>
        <translation>Il file locale è stato rimosso durante la sincronizzazione.</translation>
    </message>
    <message>
        <location filename="../src/libsync/propagateuploadng.cpp" line="410"/>
        <source>Local file changed during sync.</source>
        <translation>Un file locale è cambiato durante la sincronizzazione.</translation>
    </message>
    <message>
        <location filename="../src/libsync/propagateuploadng.cpp" line="444"/>
        <source>Unexpected return code from server (%1)</source>
        <translation>Codice di uscita inatteso dal server (%1)</translation>
    </message>
    <message>
        <location filename="../src/libsync/propagateuploadng.cpp" line="451"/>
        <source>Missing File ID from server</source>
        <translation>File ID mancante dal server</translation>
    </message>
    <message>
        <location filename="../src/libsync/propagateuploadng.cpp" line="465"/>
        <source>Missing ETag from server</source>
        <translation>ETag mancante dal server</translation>
    </message>
</context>
<context>
    <name>OCC::PropagateUploadFileV1</name>
    <message>
        <location filename="../src/libsync/propagateuploadv1.cpp" line="191"/>
        <source>The file was edited locally but is part of a read only share. It is restored and your edit is in the conflict file.</source>
        <translation>Il file è stato modificato localmente, ma è parte di una condivisione in sola lettura. È stato ripristinato e la tua modifica è nel file di conflitto.</translation>
    </message>
    <message>
        <location filename="../src/libsync/propagateuploadv1.cpp" line="205"/>
        <source>Poll URL missing</source>
        <translation>URL di richiesta mancante</translation>
    </message>
    <message>
        <location filename="../src/libsync/propagateuploadv1.cpp" line="228"/>
        <source>The local file was removed during sync.</source>
        <translation>Il file locale è stato rimosso durante la sincronizzazione.</translation>
    </message>
    <message>
        <location filename="../src/libsync/propagateuploadv1.cpp" line="239"/>
        <source>Local file changed during sync.</source>
        <translation>Un file locale è cambiato durante la sincronizzazione.</translation>
    </message>
    <message>
        <location filename="../src/libsync/propagateuploadv1.cpp" line="254"/>
        <source>The server did not acknowledge the last chunk. (No e-tag was present)</source>
        <translation>Il server non ha riconosciuto l&apos;ultimo pezzo. (Non era presente alcun e-tag)</translation>
    </message>
</context>
<context>
    <name>OCC::ProtocolWidget</name>
    <message>
        <location filename="../src/gui/protocolwidget.ui" line="14"/>
        <source>Form</source>
        <translation>Modulo</translation>
    </message>
    <message>
        <location filename="../src/gui/protocolwidget.ui" line="20"/>
        <source>TextLabel</source>
        <translation>EtichettaTesto</translation>
    </message>
    <message>
        <location filename="../src/gui/protocolwidget.cpp" line="48"/>
        <source>Time</source>
        <translation>Ora</translation>
    </message>
    <message>
        <location filename="../src/gui/protocolwidget.cpp" line="49"/>
        <source>File</source>
        <translation>File</translation>
    </message>
    <message>
        <location filename="../src/gui/protocolwidget.cpp" line="50"/>
        <source>Folder</source>
        <translation>Cartella</translation>
    </message>
    <message>
        <location filename="../src/gui/protocolwidget.cpp" line="51"/>
        <source>Action</source>
        <translation>Azione</translation>
    </message>
    <message>
        <location filename="../src/gui/protocolwidget.cpp" line="52"/>
        <source>Size</source>
        <translation>Dimensione</translation>
    </message>
    <message>
        <location filename="../src/gui/protocolwidget.cpp" line="72"/>
        <source>Local sync protocol</source>
        <translation>Protocollo di sincronizzazione locale</translation>
    </message>
    <message>
        <location filename="../src/gui/protocolwidget.cpp" line="74"/>
        <source>Copy</source>
        <translation>Copia</translation>
    </message>
    <message>
        <location filename="../src/gui/protocolwidget.cpp" line="75"/>
        <source>Copy the activity list to the clipboard.</source>
        <translation>Copia l&apos;elenco delle attività negli appunti.</translation>
    </message>
</context>
<context>
    <name>OCC::ProxyAuthDialog</name>
    <message>
        <location filename="../src/gui/proxyauthdialog.ui" line="20"/>
        <source>Proxy authentication required</source>
        <translation>Autenticazione proxy richiesta</translation>
    </message>
    <message>
        <location filename="../src/gui/proxyauthdialog.ui" line="26"/>
        <source>Username:</source>
        <translation>Nome utente:</translation>
    </message>
    <message>
        <location filename="../src/gui/proxyauthdialog.ui" line="36"/>
        <source>Proxy:</source>
        <translation>Proxy:</translation>
    </message>
    <message>
        <location filename="../src/gui/proxyauthdialog.ui" line="43"/>
        <source>The proxy server needs a username and password.</source>
        <translation>Il server proxy richiede un nome utente e una password.</translation>
    </message>
    <message>
        <location filename="../src/gui/proxyauthdialog.ui" line="50"/>
        <source>Password:</source>
        <translation>Password:</translation>
    </message>
    <message>
        <location filename="../src/gui/proxyauthdialog.ui" line="74"/>
        <source>TextLabel</source>
        <translation>EtichettaTesto</translation>
    </message>
</context>
<context>
    <name>OCC::SelectiveSyncDialog</name>
    <message>
        <location filename="../src/gui/selectivesyncdialog.cpp" line="457"/>
        <source>Choose What to Sync</source>
        <translation>Scegli cosa sincronizzare</translation>
    </message>
</context>
<context>
    <name>OCC::SelectiveSyncWidget</name>
    <message>
        <location filename="../src/gui/selectivesyncdialog.cpp" line="74"/>
        <source>Loading ...</source>
        <translation>Caricamento in corso...</translation>
    </message>
    <message>
        <location filename="../src/gui/selectivesyncdialog.cpp" line="80"/>
        <source>Deselect remote folders you do not wish to synchronize.</source>
        <translation>Deseleziona le cartelle remote che non desideri sincronizzare.</translation>
    </message>
    <message>
        <location filename="../src/gui/selectivesyncdialog.cpp" line="96"/>
        <source>Name</source>
        <translation>Nome</translation>
    </message>
    <message>
        <location filename="../src/gui/selectivesyncdialog.cpp" line="97"/>
        <source>Size</source>
        <translation>Dimensione</translation>
    </message>
    <message>
        <location filename="../src/gui/selectivesyncdialog.cpp" line="225"/>
        <location filename="../src/gui/selectivesyncdialog.cpp" line="275"/>
        <source>No subfolders currently on the server.</source>
        <translation>Attualmente non ci sono sottocartelle sul server.</translation>
    </message>
    <message>
        <location filename="../src/gui/selectivesyncdialog.cpp" line="277"/>
        <source>An error occurred while loading the list of sub folders.</source>
        <translation>Si è verificato un errore durante il caricamento dell&apos;elenco delle sottocartelle.</translation>
    </message>
</context>
<context>
    <name>OCC::SettingsDialog</name>
    <message>
        <location filename="../src/gui/settingsdialog.ui" line="14"/>
        <source>Settings</source>
        <translation>Impostazioni</translation>
    </message>
    <message>
<<<<<<< HEAD
        <location filename="../src/gui/settingsdialog.cpp" line="107"/>
=======
        <location filename="../src/gui/settingsdialog.cpp" line="109"/>
>>>>>>> 7f51803d
        <source>Activity</source>
        <translation>Attività</translation>
    </message>
    <message>
<<<<<<< HEAD
        <location filename="../src/gui/settingsdialog.cpp" line="116"/>
=======
        <location filename="../src/gui/settingsdialog.cpp" line="118"/>
>>>>>>> 7f51803d
        <source>General</source>
        <translation>Generale</translation>
    </message>
    <message>
<<<<<<< HEAD
        <location filename="../src/gui/settingsdialog.cpp" line="122"/>
=======
        <location filename="../src/gui/settingsdialog.cpp" line="124"/>
>>>>>>> 7f51803d
        <source>Network</source>
        <translation>Rete</translation>
    </message>
    <message>
<<<<<<< HEAD
        <location filename="../src/gui/settingsdialog.cpp" line="228"/>
=======
        <location filename="../src/gui/settingsdialog.cpp" line="230"/>
>>>>>>> 7f51803d
        <source>Account</source>
        <translation>Account</translation>
    </message>
</context>
<context>
    <name>OCC::SettingsDialogMac</name>
    <message>
<<<<<<< HEAD
        <location filename="../src/gui/settingsdialogmac.cpp" line="90"/>
=======
        <location filename="../src/gui/settingsdialogmac.cpp" line="93"/>
>>>>>>> 7f51803d
        <source>%1</source>
        <translation>%1</translation>
    </message>
    <message>
<<<<<<< HEAD
        <location filename="../src/gui/settingsdialogmac.cpp" line="94"/>
=======
        <location filename="../src/gui/settingsdialogmac.cpp" line="97"/>
>>>>>>> 7f51803d
        <source>Activity</source>
        <translation>Attività</translation>
    </message>
    <message>
<<<<<<< HEAD
        <location filename="../src/gui/settingsdialogmac.cpp" line="108"/>
=======
        <location filename="../src/gui/settingsdialogmac.cpp" line="111"/>
>>>>>>> 7f51803d
        <source>General</source>
        <translation>Generale</translation>
    </message>
    <message>
<<<<<<< HEAD
        <location filename="../src/gui/settingsdialogmac.cpp" line="112"/>
=======
        <location filename="../src/gui/settingsdialogmac.cpp" line="115"/>
>>>>>>> 7f51803d
        <source>Network</source>
        <translation>Rete</translation>
    </message>
    <message>
<<<<<<< HEAD
        <location filename="../src/gui/settingsdialogmac.cpp" line="149"/>
=======
        <location filename="../src/gui/settingsdialogmac.cpp" line="152"/>
>>>>>>> 7f51803d
        <source>Account</source>
        <translation>Account</translation>
    </message>
</context>
<context>
    <name>OCC::ShareDialog</name>
    <message>
        <location filename="../src/gui/sharedialog.ui" line="60"/>
        <source>TextLabel</source>
        <translation>EtichettaTesto</translation>
    </message>
    <message>
        <location filename="../src/gui/sharedialog.ui" line="28"/>
        <source>share label</source>
        <translation>etichetta di condivisione</translation>
    </message>
    <message>
        <location filename="../src/gui/sharedialog.ui" line="14"/>
        <source>Dialog</source>
        <translation>Finestra</translation>
    </message>
    <message>
        <location filename="../src/gui/sharedialog.ui" line="50"/>
        <source>ownCloud Path:</source>
        <translation>Percorso di ownCloud:</translation>
    </message>
    <message>
        <location filename="../src/gui/sharedialog.cpp" line="109"/>
        <source>%1 Sharing</source>
        <translation>Condivisione %1</translation>
    </message>
    <message>
        <location filename="../src/gui/sharedialog.cpp" line="84"/>
        <source>%1</source>
        <translation>%1</translation>
    </message>
    <message>
        <location filename="../src/gui/sharedialog.cpp" line="106"/>
        <source>Folder: %2</source>
        <translation>Cartella: %2</translation>
    </message>
    <message>
        <location filename="../src/gui/sharedialog.cpp" line="112"/>
        <source>The server does not allow sharing</source>
        <translation>Il server non consente la condivisione</translation>
    </message>
    <message>
        <location filename="../src/gui/sharedialog.cpp" line="127"/>
        <source>Retrieving maximum possible sharing permissions from server...</source>
        <translation>Recupero di tutti i permessi di condivisione possibili dal server...</translation>
    </message>
    <message>
        <location filename="../src/gui/sharedialog.cpp" line="192"/>
        <source>The file can not be shared because it was shared without sharing permission.</source>
        <translation>Il file non può essere condiviso poiché è stato condiviso senza il permesso di condivisione.</translation>
    </message>
    <message>
        <location filename="../src/gui/sharedialog.cpp" line="206"/>
        <source>Users and Groups</source>
        <translation>Utenti e Gruppi</translation>
    </message>
    <message>
        <location filename="../src/gui/sharedialog.cpp" line="213"/>
        <source>Public Links</source>
        <translation>Collegamenti pubblici</translation>
    </message>
</context>
<context>
    <name>OCC::ShareLinkWidget</name>
    <message>
        <location filename="../src/gui/sharelinkwidget.ui" line="14"/>
        <source>Share NewDocument.odt</source>
        <translation>Condividi NuovoDocumento.odt</translation>
    </message>
    <message>
        <location filename="../src/gui/sharelinkwidget.ui" line="276"/>
        <source>TextLabel</source>
        <translation>EtichettaTesto</translation>
    </message>
    <message>
        <location filename="../src/gui/sharelinkwidget.ui" line="139"/>
        <source>Set &amp;password </source>
        <translation>Imposta &amp;password</translation>
    </message>
    <message>
        <location filename="../src/gui/sharelinkwidget.ui" line="35"/>
        <source>Enter a name to create a new public link...</source>
<<<<<<< HEAD
        <translation type="unfinished"/>
=======
        <translation>Inserisci un nome per creare un nuovo collegamento pubblico...</translation>
>>>>>>> 7f51803d
    </message>
    <message>
        <location filename="../src/gui/sharelinkwidget.ui" line="42"/>
        <source>&amp;Create new</source>
        <translation type="unfinished"/>
    </message>
    <message>
        <location filename="../src/gui/sharelinkwidget.ui" line="105"/>
        <source>Set &amp;expiration date</source>
        <translation>Imposta data di scad&amp;enza</translation>
    </message>
    <message>
        <location filename="../src/gui/sharelinkwidget.ui" line="156"/>
        <source>Set password</source>
        <translation>imposta la password</translation>
    </message>
    <message>
        <location filename="../src/gui/sharelinkwidget.ui" line="178"/>
        <source>Link properties:</source>
        <translation type="unfinished"/>
    </message>
    <message>
        <location filename="../src/gui/sharelinkwidget.ui" line="220"/>
        <source>Show file listing</source>
        <translation>Mostra elenco dei file</translation>
    </message>
    <message>
        <location filename="../src/gui/sharelinkwidget.ui" line="200"/>
        <source>Allow editing</source>
        <translation>Consenti la modifica</translation>
    </message>
    <message>
        <location filename="../src/gui/sharelinkwidget.ui" line="20"/>
        <source>Anyone with the link has access to the file/folder</source>
        <translation>Chiunque sia in possesso del collegamento ha accesso al file/cartella</translation>
    </message>
    <message>
        <location filename="../src/gui/sharelinkwidget.cpp" line="115"/>
        <location filename="../src/gui/sharelinkwidget.cpp" line="302"/>
        <source>P&amp;assword protect</source>
        <translation>Proteggi con p&amp;assword</translation>
    </message>
    <message>
        <location filename="../src/gui/sharelinkwidget.cpp" line="415"/>
        <source>Password Protected</source>
        <translation>Protetta da password</translation>
    </message>
    <message>
        <location filename="../src/gui/sharelinkwidget.cpp" line="94"/>
        <source>The file can not be shared because it was shared without sharing permission.</source>
        <translation>Il file non può essere condiviso poiché è stato condiviso senza il permesso di condivisione.</translation>
    </message>
    <message>
        <location filename="../src/gui/sharelinkwidget.cpp" line="61"/>
        <source>%1 link</source>
        <translation type="unfinished"/>
    </message>
    <message>
        <location filename="../src/gui/sharelinkwidget.cpp" line="91"/>
        <source>Link shares have been disabled</source>
        <translation type="unfinished"/>
    </message>
    <message>
        <location filename="../src/gui/sharelinkwidget.cpp" line="105"/>
        <source>Create public link share</source>
        <translation type="unfinished"/>
    </message>
    <message>
        <location filename="../src/gui/sharelinkwidget.cpp" line="161"/>
        <source>Open link in browser</source>
        <translation type="unfinished"/>
    </message>
    <message>
        <location filename="../src/gui/sharelinkwidget.cpp" line="162"/>
        <source>Copy link to clipboard</source>
        <translation type="unfinished"/>
<<<<<<< HEAD
    </message>
    <message>
        <location filename="../src/gui/sharelinkwidget.cpp" line="163"/>
        <source>Copy link to clipboard (direct download)</source>
        <translation type="unfinished"/>
    </message>
    <message>
        <location filename="../src/gui/sharelinkwidget.cpp" line="164"/>
        <source>Send link by email</source>
        <translation>Invia collegamento tramite email</translation>
    </message>
    <message>
        <location filename="../src/gui/sharelinkwidget.cpp" line="165"/>
        <source>Send link by email (direct download)</source>
        <translation type="unfinished"/>
    </message>
    <message>
        <location filename="../src/gui/sharelinkwidget.cpp" line="237"/>
        <source>Public link</source>
        <translation>Collegamento pubblico</translation>
    </message>
    <message>
        <location filename="../src/gui/sharelinkwidget.cpp" line="460"/>
        <source>Public sh&amp;aring requires a password</source>
        <translation>La condivisione pubblic&amp;a richiede una password</translation>
    </message>
    <message>
=======
    </message>
    <message>
        <location filename="../src/gui/sharelinkwidget.cpp" line="163"/>
        <source>Copy link to clipboard (direct download)</source>
        <translation type="unfinished"/>
    </message>
    <message>
        <location filename="../src/gui/sharelinkwidget.cpp" line="164"/>
        <source>Send link by email</source>
        <translation>Invia collegamento tramite email</translation>
    </message>
    <message>
        <location filename="../src/gui/sharelinkwidget.cpp" line="165"/>
        <source>Send link by email (direct download)</source>
        <translation type="unfinished"/>
    </message>
    <message>
        <location filename="../src/gui/sharelinkwidget.cpp" line="237"/>
        <source>Public link</source>
        <translation>Collegamento pubblico</translation>
    </message>
    <message>
        <location filename="../src/gui/sharelinkwidget.cpp" line="460"/>
        <source>Public sh&amp;aring requires a password</source>
        <translation>La condivisione pubblic&amp;a richiede una password</translation>
    </message>
    <message>
>>>>>>> 7f51803d
        <location filename="../src/gui/sharelinkwidget.cpp" line="478"/>
        <source>Please Set Password</source>
        <translation>imposta la password</translation>
    </message>
</context>
<context>
    <name>OCC::ShareUserGroupWidget</name>
    <message>
        <location filename="../src/gui/shareusergroupwidget.ui" line="14"/>
        <source>Share NewDocument.odt</source>
        <translation>Condividi NuovoDocumento.odt</translation>
    </message>
    <message>
        <location filename="../src/gui/shareusergroupwidget.ui" line="22"/>
        <source>Share with users or groups ...</source>
        <translation>Condividi con utenti o gruppi...</translation>
    </message>
    <message>
        <location filename="../src/gui/shareusergroupwidget.ui" line="108"/>
        <source>&lt;html&gt;&lt;head/&gt;&lt;body&gt;&lt;p&gt;You can direct people to this shared file or folder &lt;a href=&quot;private link menu&quot;&gt;&lt;span style=&quot; text-decoration: underline; color:#0000ff;&quot;&gt;by giving them a private link&lt;/span&gt;&lt;/a&gt;.&lt;/p&gt;&lt;/body&gt;&lt;/html&gt;</source>
        <translation type="unfinished"/>
    </message>
    <message>
        <location filename="../src/gui/shareusergroupwidget.cpp" line="186"/>
        <source>The item is not shared with any users or groups</source>
        <translation type="unfinished"/>
    </message>
    <message>
        <location filename="../src/gui/shareusergroupwidget.cpp" line="235"/>
        <source>Open link in browser</source>
        <translation type="unfinished"/>
    </message>
    <message>
        <location filename="../src/gui/shareusergroupwidget.cpp" line="237"/>
        <source>Copy link to clipboard</source>
        <translation type="unfinished"/>
    </message>
    <message>
        <location filename="../src/gui/shareusergroupwidget.cpp" line="239"/>
        <source>Send link by email</source>
        <translation>Invia collegamento tramite email</translation>
    </message>
    <message>
        <location filename="../src/gui/shareusergroupwidget.cpp" line="249"/>
        <source>No results for &apos;%1&apos;</source>
        <translation>Nessun risultato per &apos;%1&apos;</translation>
    </message>
    <message>
        <location filename="../src/gui/shareusergroupwidget.cpp" line="337"/>
        <source>I shared something with you</source>
        <translation type="unfinished"/>
    </message>
</context>
<context>
    <name>OCC::ShareUserLine</name>
    <message>
        <location filename="../src/gui/shareuserline.ui" line="17"/>
        <source>Form</source>
        <translation>Modulo</translation>
    </message>
    <message>
        <location filename="../src/gui/shareuserline.ui" line="37"/>
        <source>TextLabel</source>
        <translation>EtichettaTesto</translation>
    </message>
    <message>
        <location filename="../src/gui/shareuserline.ui" line="69"/>
        <source>can edit</source>
        <translation>può modificare</translation>
    </message>
    <message>
        <location filename="../src/gui/shareuserline.ui" line="76"/>
        <source>can share</source>
        <translation>può condividere</translation>
    </message>
    <message>
        <location filename="../src/gui/shareuserline.ui" line="83"/>
        <source>...</source>
        <translation>...</translation>
    </message>
    <message>
        <location filename="../src/gui/shareusergroupwidget.cpp" line="357"/>
        <source>create</source>
        <translation>crea</translation>
    </message>
    <message>
        <location filename="../src/gui/shareusergroupwidget.cpp" line="360"/>
        <source>change</source>
        <translation>cambia</translation>
    </message>
    <message>
        <location filename="../src/gui/shareusergroupwidget.cpp" line="363"/>
        <source>delete</source>
        <translation>elimina</translation>
    </message>
</context>
<context>
    <name>OCC::ShibbolethCredentials</name>
    <message>
        <location filename="../src/gui/creds/shibbolethcredentials.cpp" line="234"/>
        <source>Login Error</source>
        <translation>Errore di accesso</translation>
    </message>
    <message>
        <location filename="../src/gui/creds/shibbolethcredentials.cpp" line="234"/>
        <source>You must sign in as user %1</source>
        <translation>Devi accedere con l&apos;utente %1</translation>
    </message>
</context>
<context>
    <name>OCC::ShibbolethWebView</name>
    <message>
        <location filename="../src/gui/creds/shibboleth/shibbolethwebview.cpp" line="83"/>
        <source>%1 - Authenticate</source>
        <translation>%1 - Autenticazione</translation>
    </message>
    <message>
        <location filename="../src/gui/creds/shibboleth/shibbolethwebview.cpp" line="93"/>
        <source>SSL Chipher Debug View</source>
        <translation>Vista debug cifrario SSL</translation>
    </message>
    <message>
        <location filename="../src/gui/creds/shibboleth/shibbolethwebview.cpp" line="101"/>
        <source>Reauthentication required</source>
        <translation>Nuova autenticazione richiesta</translation>
    </message>
    <message>
        <location filename="../src/gui/creds/shibboleth/shibbolethwebview.cpp" line="101"/>
        <source>Your session has expired. You need to re-login to continue to use the client.</source>
        <translation>La tua sessione è scaduta. Devi effettuare nuovamente l&apos;accesso per continuare a utilizzare il client.</translation>
    </message>
</context>
<context>
    <name>OCC::SocketApi</name>
    <message>
        <location filename="../src/gui/socketapi.cpp" line="491"/>
        <source>Share with %1</source>
        <comment>parameter is ownCloud</comment>
        <translation>Condividi con %1</translation>
    </message>
    <message>
        <location filename="../src/gui/socketapi.cpp" line="555"/>
        <source>I shared something with you</source>
        <translation type="unfinished"/>
    </message>
    <message>
        <location filename="../src/gui/socketapi.cpp" line="563"/>
        <source>Share...</source>
        <translation type="unfinished"/>
    </message>
    <message>
        <location filename="../src/gui/socketapi.cpp" line="565"/>
        <source>Copy private link to clipboard</source>
        <translation type="unfinished"/>
    </message>
    <message>
        <location filename="../src/gui/socketapi.cpp" line="566"/>
        <source>Send private link by email...</source>
        <translation type="unfinished"/>
    </message>
</context>
<context>
    <name>OCC::SslButton</name>
    <message>
        <location filename="../src/gui/sslbutton.cpp" line="102"/>
        <source>&lt;h3&gt;Certificate Details&lt;/h3&gt;</source>
        <translation>&lt;h3&gt;Dettagli del certificato&lt;/h3&gt;</translation>
    </message>
    <message>
        <location filename="../src/gui/sslbutton.cpp" line="105"/>
        <source>Common Name (CN):</source>
        <translation>Nome comune (CN):</translation>
    </message>
    <message>
        <location filename="../src/gui/sslbutton.cpp" line="106"/>
        <source>Subject Alternative Names:</source>
        <translation>Nomi alternativi soggetto (SAN):</translation>
    </message>
    <message>
        <location filename="../src/gui/sslbutton.cpp" line="107"/>
        <source>Organization (O):</source>
        <translation>Organizzazione (O):</translation>
    </message>
    <message>
        <location filename="../src/gui/sslbutton.cpp" line="108"/>
        <source>Organizational Unit (OU):</source>
        <translation>Unità organizzativa (OU):</translation>
    </message>
    <message>
        <location filename="../src/gui/sslbutton.cpp" line="109"/>
        <source>State/Province:</source>
        <translation>Stato/Regione:</translation>
    </message>
    <message>
        <location filename="../src/gui/sslbutton.cpp" line="110"/>
        <source>Country:</source>
        <translation>Nazione:</translation>
    </message>
    <message>
        <location filename="../src/gui/sslbutton.cpp" line="111"/>
        <source>Serial:</source>
        <translation>Numero di serie:</translation>
    </message>
    <message>
        <location filename="../src/gui/sslbutton.cpp" line="114"/>
        <source>&lt;h3&gt;Issuer&lt;/h3&gt;</source>
        <translation>&lt;h3&gt;Emittente&lt;/h3&gt;</translation>
    </message>
    <message>
        <location filename="../src/gui/sslbutton.cpp" line="117"/>
        <source>Issuer:</source>
        <translation>Emittente:</translation>
    </message>
    <message>
        <location filename="../src/gui/sslbutton.cpp" line="118"/>
        <source>Issued on:</source>
        <translation>Emesso il:</translation>
    </message>
    <message>
        <location filename="../src/gui/sslbutton.cpp" line="119"/>
        <source>Expires on:</source>
        <translation>Scade il:</translation>
    </message>
    <message>
        <location filename="../src/gui/sslbutton.cpp" line="122"/>
        <source>&lt;h3&gt;Fingerprints&lt;/h3&gt;</source>
        <translation>&lt;h3&gt;Impronte digitali&lt;/h3&gt;</translation>
    </message>
    <message>
        <location filename="../src/gui/sslbutton.cpp" line="126"/>
        <source>SHA-256:</source>
        <translation>SHA-256:</translation>
    </message>
    <message>
        <location filename="../src/gui/sslbutton.cpp" line="127"/>
        <source>SHA-1:</source>
        <translation>SHA-1:</translation>
    </message>
    <message>
        <location filename="../src/gui/sslbutton.cpp" line="131"/>
        <source>&lt;p&gt;&lt;b&gt;Note:&lt;/b&gt; This certificate was manually approved&lt;/p&gt;</source>
        <translation>&lt;p&gt;&lt;b&gt;Nota:&lt;/b&gt; questo certificato è stato approvato manualmente&lt;/p&gt;</translation>
    </message>
    <message>
        <location filename="../src/gui/sslbutton.cpp" line="151"/>
        <source>%1 (self-signed)</source>
        <translation>%1 (autofirmato)</translation>
    </message>
    <message>
        <location filename="../src/gui/sslbutton.cpp" line="153"/>
        <source>%1</source>
        <translation>%1</translation>
    </message>
    <message>
        <location filename="../src/gui/sslbutton.cpp" line="188"/>
        <source>This connection is encrypted using %1 bit %2.
</source>
        <translation>Questa connessione è cifrata utilizzando %1 bit %2.
</translation>
    </message>
    <message>
        <location filename="../src/gui/sslbutton.cpp" line="215"/>
        <source>No support for SSL session tickets/identifiers</source>
        <translation>Nessun supporto per i ticket/identificatori di sessione SSL</translation>
    </message>
    <message>
        <location filename="../src/gui/sslbutton.cpp" line="225"/>
        <source>Certificate information:</source>
        <translation>Informazioni sul certificato:</translation>
    </message>
    <message>
        <location filename="../src/gui/sslbutton.cpp" line="192"/>
        <source>This connection is NOT secure as it is not encrypted.
</source>
        <translation>Questa connessione NON è sicura poiché non è cifrata.
</translation>
    </message>
</context>
<context>
    <name>OCC::SslErrorDialog</name>
    <message>
        <location filename="../src/gui/sslerrordialog.ui" line="14"/>
        <source>Form</source>
        <translation>Modulo</translation>
    </message>
    <message>
        <location filename="../src/gui/sslerrordialog.ui" line="25"/>
        <source>Trust this certificate anyway</source>
        <translation>Fidati comunque di questo certificato</translation>
    </message>
    <message>
        <location filename="../src/gui/sslerrordialog.cpp" line="65"/>
        <source>Untrusted Certificate</source>
        <translation>Certificato non attendibile</translation>
    </message>
    <message>
        <location filename="../src/gui/sslerrordialog.cpp" line="132"/>
        <source>Cannot connect securely to &lt;i&gt;%1&lt;/i&gt;:</source>
        <translation>Impossibile collegarsi in modo sicuro a &lt;i&gt;%1&lt;/i&gt;:</translation>
    </message>
    <message>
        <location filename="../src/gui/sslerrordialog.cpp" line="166"/>
        <source>with Certificate %1</source>
        <translation>con certificato %1</translation>
    </message>
    <message>
        <location filename="../src/gui/sslerrordialog.cpp" line="175"/>
        <location filename="../src/gui/sslerrordialog.cpp" line="177"/>
        <location filename="../src/gui/sslerrordialog.cpp" line="179"/>
        <source>&amp;lt;not specified&amp;gt;</source>
        <translation>&amp;lt;non specificato&amp;gt;</translation>
    </message>
    <message>
        <location filename="../src/gui/sslerrordialog.cpp" line="180"/>
        <location filename="../src/gui/sslerrordialog.cpp" line="200"/>
        <source>Organization: %1</source>
        <translation>Organizzazione: %1</translation>
    </message>
    <message>
        <location filename="../src/gui/sslerrordialog.cpp" line="181"/>
        <location filename="../src/gui/sslerrordialog.cpp" line="201"/>
        <source>Unit: %1</source>
        <translation>Reparto: %1</translation>
    </message>
    <message>
        <location filename="../src/gui/sslerrordialog.cpp" line="182"/>
        <location filename="../src/gui/sslerrordialog.cpp" line="202"/>
        <source>Country: %1</source>
        <translation>Nazione: %1</translation>
    </message>
    <message>
        <location filename="../src/gui/sslerrordialog.cpp" line="189"/>
        <source>Fingerprint (MD5): &lt;tt&gt;%1&lt;/tt&gt;</source>
        <translation>Impronta digitale (MD5): &lt;tt&gt;%1&lt;/tt&gt;</translation>
    </message>
    <message>
        <location filename="../src/gui/sslerrordialog.cpp" line="190"/>
        <source>Fingerprint (SHA1): &lt;tt&gt;%1&lt;/tt&gt;</source>
        <translation>Impronta digitale (SHA1): &lt;tt&gt;%1&lt;/tt&gt;</translation>
    </message>
    <message>
        <location filename="../src/gui/sslerrordialog.cpp" line="192"/>
        <source>Effective Date: %1</source>
        <translation>Data effettiva: %1</translation>
    </message>
    <message>
        <location filename="../src/gui/sslerrordialog.cpp" line="193"/>
        <source>Expiration Date: %1</source>
        <translation>Data di scadenza: %1</translation>
    </message>
    <message>
        <location filename="../src/gui/sslerrordialog.cpp" line="197"/>
        <source>Issuer: %1</source>
        <translation>Emittente: %1</translation>
    </message>
</context>
<context>
    <name>OCC::SyncEngine</name>
    <message>
        <location filename="../src/libsync/syncengine.cpp" line="118"/>
        <source>Success.</source>
        <translation>Successo.</translation>
    </message>
    <message>
        <location filename="../src/libsync/syncengine.cpp" line="125"/>
        <source>CSync failed to load the journal file. The journal file is corrupted.</source>
        <translation>CSync non è riuscito a scrivere il file di registro. Il file di registro è danneggiato.</translation>
    </message>
    <message>
        <location filename="../src/libsync/syncengine.cpp" line="128"/>
        <source>&lt;p&gt;The %1 plugin for csync could not be loaded.&lt;br/&gt;Please verify the installation!&lt;/p&gt;</source>
        <translation>&lt;p&gt;Il plugin %1 per csync non può essere caricato.&lt;br/&gt;Verifica l&apos;installazione!&lt;/p&gt;</translation>
    </message>
    <message>
        <location filename="../src/libsync/syncengine.cpp" line="131"/>
        <source>CSync fatal parameter error.</source>
        <translation>Errore grave di parametro di CSync.</translation>
    </message>
    <message>
        <location filename="../src/libsync/syncengine.cpp" line="134"/>
        <source>CSync processing step update failed.</source>
        <translation>La fase di aggiornamento di CSync non è riuscita.</translation>
    </message>
    <message>
        <location filename="../src/libsync/syncengine.cpp" line="137"/>
        <source>CSync processing step reconcile failed.</source>
        <translation>La fase di riconciliazione di CSync non è riuscita.</translation>
    </message>
    <message>
        <location filename="../src/libsync/syncengine.cpp" line="140"/>
        <source>CSync could not authenticate at the proxy.</source>
        <translation>CSync non è in grado di autenticarsi al proxy.</translation>
    </message>
    <message>
        <location filename="../src/libsync/syncengine.cpp" line="143"/>
        <source>CSync failed to lookup proxy or server.</source>
        <translation>CSync non è riuscito a trovare un proxy o server.</translation>
    </message>
    <message>
        <location filename="../src/libsync/syncengine.cpp" line="146"/>
        <source>CSync failed to authenticate at the %1 server.</source>
        <translation>CSync non è riuscito ad autenticarsi al server %1.</translation>
    </message>
    <message>
        <location filename="../src/libsync/syncengine.cpp" line="149"/>
        <source>CSync failed to connect to the network.</source>
        <translation>CSync non è riuscito a connettersi alla rete.</translation>
    </message>
    <message>
        <location filename="../src/libsync/syncengine.cpp" line="152"/>
        <source>A network connection timeout happened.</source>
        <translation>Si è verificato un timeout della connessione di rete.</translation>
    </message>
    <message>
        <location filename="../src/libsync/syncengine.cpp" line="155"/>
        <source>A HTTP transmission error happened.</source>
        <translation>Si è verificato un errore di trasmissione HTTP.</translation>
    </message>
    <message>
        <location filename="../src/libsync/syncengine.cpp" line="179"/>
        <source>The mounted folder is temporarily not available on the server</source>
        <translation>La cartella montata è temporaneamente indisponibile sul server</translation>
    </message>
    <message>
        <location filename="../src/libsync/syncengine.cpp" line="185"/>
        <source>An error occurred while opening a folder</source>
        <translation>Si è verificato un errore durante l&apos;apertura di una cartella</translation>
    </message>
    <message>
        <location filename="../src/libsync/syncengine.cpp" line="188"/>
        <source>Error while reading folder.</source>
        <translation>Errore durante la lettura della cartella.</translation>
    </message>
    <message>
        <location filename="../src/libsync/syncengine.cpp" line="264"/>
        <source>%1 (skipped due to earlier error, trying again in %2)</source>
        <translation type="unfinished"/>
    </message>
    <message>
        <location filename="../src/libsync/syncengine.cpp" line="474"/>
        <source>File/Folder is ignored because it&apos;s hidden.</source>
        <translation>Il file/cartella è ignorato poiché è nascosto.</translation>
    </message>
    <message>
        <location filename="../src/libsync/syncengine.cpp" line="477"/>
        <source>Folder hierarchy is too deep</source>
        <translation type="unfinished"/>
    </message>
    <message>
        <location filename="../src/libsync/syncengine.cpp" line="490"/>
        <source>Conflict: Server version downloaded, local copy renamed and not uploaded.</source>
        <translation type="unfinished"/>
    </message>
    <message>
        <location filename="../src/libsync/syncengine.cpp" line="774"/>
        <source>Only %1 are available, need at least %2 to start</source>
        <comment>Placeholders are postfixed with file sizes using Utility::octetsToString()</comment>
        <translation>Sono disponibili solo %1, servono almeno %2 per iniziare</translation>
    </message>
    <message>
        <location filename="../src/libsync/syncengine.cpp" line="809"/>
        <source>Unable to open or create the local sync database. Make sure you have write access in the sync folder.</source>
        <translation type="unfinished"/>
    </message>
    <message>
        <location filename="../src/libsync/syncengine.cpp" line="1278"/>
        <source>Not allowed because you don&apos;t have permission to add parent folder</source>
        <translation>Non consentito poiché non disponi dei permessi per aggiungere la cartella superiore</translation>
    </message>
    <message>
        <location filename="../src/libsync/syncengine.cpp" line="1285"/>
        <source>Not allowed because you don&apos;t have permission to add files in that folder</source>
        <translation>Non consentito poiché non disponi dei permessi per aggiungere file in quella cartella</translation>
    </message>
    <message>
        <location filename="../src/libsync/syncengine.cpp" line="1588"/>
        <source>Disk space is low: Downloads that would reduce free space below %1 were skipped.</source>
        <translation type="unfinished"/>
    </message>
    <message>
        <location filename="../src/libsync/syncengine.cpp" line="1595"/>
        <source>There is insufficient space available on the server for some uploads.</source>
        <translation type="unfinished"/>
    </message>
    <message>
        <location filename="../src/libsync/syncengine.cpp" line="167"/>
        <source>CSync: No space on %1 server available.</source>
        <translation>CSync: spazio insufficiente sul server %1.</translation>
    </message>
    <message>
        <location filename="../src/libsync/syncengine.cpp" line="170"/>
        <source>CSync unspecified error.</source>
        <translation>Errore non specificato di CSync.</translation>
    </message>
    <message>
        <location filename="../src/libsync/syncengine.cpp" line="173"/>
        <source>Aborted by the user</source>
        <translation>Interrotto dall&apos;utente</translation>
    </message>
    <message>
        <location filename="../src/libsync/syncengine.cpp" line="161"/>
        <source>CSync failed to access</source>
        <translation>CSync non è riuscito ad accedere</translation>
    </message>
    <message>
        <location filename="../src/libsync/syncengine.cpp" line="121"/>
        <source>CSync failed to load or create the journal file. Make sure you have read and write permissions in the local sync folder.</source>
        <translation>CSync non è riuscito a caricare o a creare il file journal. Assicurati di avere i permessi di lettura e scrittura nella cartella di sincronizzazione locale.</translation>
    </message>
    <message>
        <location filename="../src/libsync/syncengine.cpp" line="158"/>
        <source>CSync failed due to unhandled permission denied.</source>
        <translation>Problema di CSync a causa di un permesso negato non gestito.</translation>
    </message>
    <message>
        <location filename="../src/libsync/syncengine.cpp" line="164"/>
        <source>CSync tried to create a folder that already exists.</source>
        <translation>CSync ha cercato di creare una cartella già esistente.</translation>
    </message>
    <message>
        <location filename="../src/libsync/syncengine.cpp" line="176"/>
        <source>The service is temporarily unavailable</source>
        <translation>Il servizio è temporaneamente non disponibile</translation>
    </message>
    <message>
        <location filename="../src/libsync/syncengine.cpp" line="182"/>
        <source>Access is forbidden</source>
        <translation>L&apos;accesso è vietato</translation>
    </message>
    <message>
        <location filename="../src/libsync/syncengine.cpp" line="193"/>
        <source>An internal error number %1 occurred.</source>
        <translation>SI è verificato un errore interno numero %1.</translation>
    </message>
    <message>
        <location filename="../src/libsync/syncengine.cpp" line="443"/>
        <source>Symbolic links are not supported in syncing.</source>
        <translation>I collegamenti simbolici non sono supportati dalla sincronizzazione.</translation>
    </message>
    <message>
        <location filename="../src/libsync/syncengine.cpp" line="446"/>
        <source>File is listed on the ignore list.</source>
        <translation>Il file è stato aggiunto alla lista ignorati.</translation>
    </message>
    <message>
        <location filename="../src/libsync/syncengine.cpp" line="450"/>
        <source>File names ending with a period are not supported on this file system.</source>
        <translation>I nomi del file che terminano con un punto non sono supportati su questo file system.</translation>
    </message>
    <message>
        <location filename="../src/libsync/syncengine.cpp" line="460"/>
        <source>File names containing the character &apos;%1&apos; are not supported on this file system.</source>
        <translation>I nomi del file che contengono il carattere &apos;%1&apos; non sono supportati su questo file system.</translation>
    </message>
    <message>
        <location filename="../src/libsync/syncengine.cpp" line="463"/>
        <source>The file name is a reserved name on this file system.</source>
        <translation>Il nome del file è un nome riservato su questo file system.</translation>
    </message>
    <message>
        <location filename="../src/libsync/syncengine.cpp" line="468"/>
        <source>Filename contains trailing spaces.</source>
        <translation>Il nome del file contiene spazi alla fine.</translation>
    </message>
    <message>
        <location filename="../src/libsync/syncengine.cpp" line="471"/>
        <source>Filename is too long.</source>
        <translation>Il nome del file è troppo lungo.</translation>
    </message>
    <message>
        <location filename="../src/libsync/syncengine.cpp" line="486"/>
        <source>Unresolved conflict.</source>
        <translation type="unfinished"/>
    </message>
    <message>
        <location filename="../src/libsync/syncengine.cpp" line="497"/>
        <source>Stat failed.</source>
        <translation>Stat non riuscita.</translation>
    </message>
    <message>
        <location filename="../src/libsync/syncengine.cpp" line="524"/>
        <source>Filename encoding is not valid</source>
        <translation>La codifica del nome del file non è valida</translation>
    </message>
    <message>
        <location filename="../src/libsync/syncengine.cpp" line="704"/>
        <source>Invalid characters, please rename &quot;%1&quot;</source>
        <translation>Caratteri non validi, rinomina &quot;%1&quot;</translation>
    </message>
    <message>
        <location filename="../src/libsync/syncengine.cpp" line="824"/>
        <source>Unable to read the blacklist from the local database</source>
        <translation>Impossibile leggere la lista nera dal database locale</translation>
    </message>
    <message>
        <location filename="../src/libsync/syncengine.cpp" line="865"/>
        <source>Unable to read from the sync journal.</source>
        <translation>Impossibile leggere dal registro di sincronizzazione.</translation>
    </message>
    <message>
        <location filename="../src/libsync/syncengine.cpp" line="914"/>
        <source>Cannot open the sync journal</source>
        <translation>Impossibile aprire il registro di sincronizzazione</translation>
    </message>
    <message>
        <location filename="../src/libsync/syncengine.cpp" line="968"/>
        <source>File name contains at least one invalid character</source>
        <translation>Il nome del file contiene almeno un carattere non valido</translation>
    </message>
    <message>
        <location filename="../src/libsync/syncengine.cpp" line="1204"/>
        <location filename="../src/libsync/syncengine.cpp" line="1244"/>
        <source>Ignored because of the &quot;choose what to sync&quot; blacklist</source>
        <translation>Ignorato in base alla lista nera per la scelta di cosa sincronizzare</translation>
    </message>
    <message>
        <location filename="../src/libsync/syncengine.cpp" line="1263"/>
        <source>Not allowed because you don&apos;t have permission to add subfolders to that folder</source>
        <translation>Non consentito poiché non disponi dei permessi per aggiungere sottocartelle in quella cartella</translation>
    </message>
    <message>
        <location filename="../src/libsync/syncengine.cpp" line="1310"/>
        <source>Not allowed to upload this file because it is read-only on the server, restoring</source>
        <translation>Il caricamento di questo file non è consentito poiché è in sola lettura sul server, ripristino</translation>
    </message>
    <message>
        <location filename="../src/libsync/syncengine.cpp" line="1326"/>
        <location filename="../src/libsync/syncengine.cpp" line="1345"/>
        <source>Not allowed to remove, restoring</source>
        <translation>Rimozione non consentita, ripristino</translation>
    </message>
    <message>
        <location filename="../src/libsync/syncengine.cpp" line="1359"/>
        <source>Local files and share folder removed.</source>
        <translation>I file locali e la cartella condivisa sono stati rimossi.</translation>
    </message>
    <message>
        <location filename="../src/libsync/syncengine.cpp" line="1413"/>
        <source>Move not allowed, item restored</source>
        <translation>Spostamento non consentito, elemento ripristinato</translation>
    </message>
    <message>
        <location filename="../src/libsync/syncengine.cpp" line="1424"/>
        <source>Move not allowed because %1 is read-only</source>
        <translation>Spostamento non consentito poiché %1 è in sola lettura</translation>
    </message>
    <message>
        <location filename="../src/libsync/syncengine.cpp" line="1424"/>
        <source>the destination</source>
        <translation>la destinazione</translation>
    </message>
    <message>
        <location filename="../src/libsync/syncengine.cpp" line="1424"/>
        <source>the source</source>
        <translation>l&apos;origine</translation>
    </message>
</context>
<context>
    <name>OCC::SyncLogDialog</name>
    <message>
        <location filename="../src/gui/synclogdialog.ui" line="14"/>
        <source>Synchronisation Log</source>
        <translation>Registro di sincronizzazione</translation>
    </message>
</context>
<context>
    <name>OCC::Systray</name>
    <message>
        <location filename="../src/gui/systray.cpp" line="54"/>
        <source>%1: %2</source>
        <translation>%1: %2</translation>
    </message>
</context>
<context>
    <name>OCC::Theme</name>
    <message>
        <location filename="../src/libsync/theme.cpp" line="315"/>
        <source>&lt;p&gt;Version %1. For more information please visit &lt;a href=&apos;%2&apos;&gt;%3&lt;/a&gt;.&lt;/p&gt;</source>
        <translation>&lt;p&gt;Versione %1. Per ulteriori informazioni vedi &lt;a href=&quot;%2&quot;&gt;3&lt;/a&gt;.&lt;/p&gt;</translation>
    </message>
    <message>
        <location filename="../src/libsync/theme.cpp" line="320"/>
        <source>&lt;p&gt;Copyright ownCloud GmbH&lt;/p&gt;</source>
        <translation>&lt;p&gt;Copyright ownCloud GmbH&lt;/p&gt;</translation>
    </message>
    <message>
        <location filename="../src/libsync/theme.cpp" line="321"/>
        <source>&lt;p&gt;Distributed by %1 and licensed under the GNU General Public License (GPL) Version 2.0.&lt;br/&gt;%2 and the %2 logo are registered trademarks of %1 in the United States, other countries, or both.&lt;/p&gt;</source>
        <translation>&lt;p&gt;Distribuito da %1 e sotto licenza GNU General Public License (GPL) versione 2.0.&lt;br/&gt;%2 e il logo di %2 sono marchi registrati di %1 negli Stati Uniti, in altri paesi o entrambi.&lt;/p&gt;</translation>
    </message>
</context>
<context>
    <name>OCC::ValidateChecksumHeader</name>
    <message>
        <location filename="../src/common/checksums.cpp" line="205"/>
        <source>The checksum header is malformed.</source>
        <translation>L&apos;intestazione del codice di controllo non è valida.</translation>
    </message>
    <message>
        <location filename="../src/common/checksums.cpp" line="220"/>
        <source>The checksum header contained an unknown checksum type &apos;%1&apos;</source>
        <translation>L&apos;intestazione di controllo conteneva un tipo di codice di controllo &apos;%1&apos; sconosciuto</translation>
    </message>
    <message>
        <location filename="../src/common/checksums.cpp" line="224"/>
        <source>The downloaded file does not match the checksum, it will be resumed.</source>
        <translation>Il file scaricato non verifica il codice di controllo, sarà ripristinato.</translation>
    </message>
</context>
<context>
    <name>OCC::ownCloudGui</name>
    <message>
<<<<<<< HEAD
        <location filename="../src/gui/owncloudgui.cpp" line="252"/>
=======
        <location filename="../src/gui/owncloudgui.cpp" line="267"/>
>>>>>>> 7f51803d
        <source>Please sign in</source>
        <translation>Accedi</translation>
    </message>
    <message>
<<<<<<< HEAD
        <location filename="../src/gui/owncloudgui.cpp" line="276"/>
=======
        <location filename="../src/gui/owncloudgui.cpp" line="292"/>
>>>>>>> 7f51803d
        <source>Folder %1: %2</source>
        <translation>Cartella %1: %2</translation>
    </message>
    <message>
<<<<<<< HEAD
        <location filename="../src/gui/owncloudgui.cpp" line="281"/>
        <source>No sync folders configured.</source>
        <translation>Nessuna cartella configurata per la sincronizzazione.</translation>
    </message>
    <message>
        <location filename="../src/gui/owncloudgui.cpp" line="291"/>
=======
        <location filename="../src/gui/owncloudgui.cpp" line="313"/>
>>>>>>> 7f51803d
        <source>There are no sync folders configured.</source>
        <translation>Non è stata configurata alcuna cartella per la sincronizzazione.</translation>
    </message>
    <message>
<<<<<<< HEAD
        <location filename="../src/gui/owncloudgui.cpp" line="299"/>
=======
        <location filename="../src/gui/owncloudgui.cpp" line="322"/>
>>>>>>> 7f51803d
        <source>Open in browser</source>
        <translation>Apri nel browser</translation>
    </message>
    <message>
<<<<<<< HEAD
        <location filename="../src/gui/owncloudgui.cpp" line="348"/>
        <location filename="../src/gui/owncloudgui.cpp" line="603"/>
        <location filename="../src/gui/owncloudgui.cpp" line="697"/>
=======
        <location filename="../src/gui/owncloudgui.cpp" line="371"/>
        <location filename="../src/gui/owncloudgui.cpp" line="628"/>
        <location filename="../src/gui/owncloudgui.cpp" line="722"/>
>>>>>>> 7f51803d
        <source>Log in...</source>
        <translation>Accedi...</translation>
    </message>
    <message>
<<<<<<< HEAD
        <location filename="../src/gui/owncloudgui.cpp" line="352"/>
        <location filename="../src/gui/owncloudgui.cpp" line="595"/>
        <location filename="../src/gui/owncloudgui.cpp" line="699"/>
=======
        <location filename="../src/gui/owncloudgui.cpp" line="375"/>
        <location filename="../src/gui/owncloudgui.cpp" line="620"/>
        <location filename="../src/gui/owncloudgui.cpp" line="724"/>
>>>>>>> 7f51803d
        <source>Log out</source>
        <translation>Esci</translation>
    </message>
    <message>
<<<<<<< HEAD
        <location filename="../src/gui/owncloudgui.cpp" line="421"/>
=======
        <location filename="../src/gui/owncloudgui.cpp" line="444"/>
>>>>>>> 7f51803d
        <source>Recent Changes</source>
        <translation>Modifiche recenti</translation>
    </message>
    <message>
<<<<<<< HEAD
        <location filename="../src/gui/owncloudgui.cpp" line="741"/>
=======
        <location filename="../src/gui/owncloudgui.cpp" line="766"/>
>>>>>>> 7f51803d
        <source>Checking for changes in &apos;%1&apos;</source>
        <translation>Controllo delle modifiche in &apos;%1&apos;</translation>
    </message>
    <message>
<<<<<<< HEAD
        <location filename="../src/gui/owncloudgui.cpp" line="326"/>
=======
        <location filename="../src/gui/owncloudgui.cpp" line="349"/>
>>>>>>> 7f51803d
        <source>Managed Folders:</source>
        <translation>Cartelle gestite:</translation>
    </message>
    <message>
<<<<<<< HEAD
        <location filename="../src/gui/owncloudgui.cpp" line="329"/>
=======
        <location filename="../src/gui/owncloudgui.cpp" line="352"/>
>>>>>>> 7f51803d
        <source>Open folder &apos;%1&apos;</source>
        <translation>Apri la cartella &apos;%1&apos;</translation>
    </message>
    <message>
<<<<<<< HEAD
        <location filename="../src/gui/owncloudgui.cpp" line="301"/>
=======
        <location filename="../src/gui/owncloudgui.cpp" line="324"/>
>>>>>>> 7f51803d
        <source>Open %1 in browser</source>
        <translation>Apri %1 nel browser...</translation>
    </message>
    <message>
<<<<<<< HEAD
        <location filename="../src/gui/owncloudgui.cpp" line="682"/>
=======
        <location filename="../src/gui/owncloudgui.cpp" line="707"/>
>>>>>>> 7f51803d
        <source>Unknown status</source>
        <translation>Stato sconosciuto</translation>
    </message>
    <message>
<<<<<<< HEAD
        <location filename="../src/gui/owncloudgui.cpp" line="684"/>
=======
        <location filename="../src/gui/owncloudgui.cpp" line="709"/>
>>>>>>> 7f51803d
        <source>Settings...</source>
        <translation>Impostazioni...</translation>
    </message>
    <message>
<<<<<<< HEAD
        <location filename="../src/gui/owncloudgui.cpp" line="686"/>
=======
        <location filename="../src/gui/owncloudgui.cpp" line="711"/>
>>>>>>> 7f51803d
        <source>Details...</source>
        <translation>Dettagli...</translation>
    </message>
    <message>
<<<<<<< HEAD
        <location filename="../src/gui/owncloudgui.cpp" line="692"/>
=======
        <location filename="../src/gui/owncloudgui.cpp" line="717"/>
>>>>>>> 7f51803d
        <source>Help</source>
        <translation>Aiuto</translation>
    </message>
    <message>
<<<<<<< HEAD
        <location filename="../src/gui/owncloudgui.cpp" line="694"/>
=======
        <location filename="../src/gui/owncloudgui.cpp" line="719"/>
>>>>>>> 7f51803d
        <source>Quit %1</source>
        <translation>Esci da %1</translation>
    </message>
    <message>
<<<<<<< HEAD
        <location filename="../src/gui/owncloudgui.cpp" line="233"/>
=======
        <location filename="../src/gui/owncloudgui.cpp" line="248"/>
>>>>>>> 7f51803d
        <source>Disconnected from %1</source>
        <translation>Disconnesso dal %1</translation>
    </message>
    <message>
        <location filename="../src/gui/owncloudgui.cpp" line="198"/>
        <source>Unsupported Server Version</source>
        <translation>Versione del server non supportata</translation>
    </message>
    <message>
        <location filename="../src/gui/owncloudgui.cpp" line="199"/>
        <source>The server on account %1 runs an old and unsupported version %2. Using this client with unsupported server versions is untested and potentially dangerous. Proceed at your own risk.</source>
        <translation>Il server dell&apos;account %1 esegue una versione %2 datata e non supportata. L&apos;utilizzo del client con versioni non supportate non è sperimentato ed è potenzialmente pericoloso. Continua a tuo rischio.</translation>
    </message>
    <message>
<<<<<<< HEAD
        <location filename="../src/gui/owncloudgui.cpp" line="236"/>
=======
        <location filename="../src/gui/owncloudgui.cpp" line="238"/>
        <source>Disconnected</source>
        <translation>Disconnesso</translation>
    </message>
    <message>
        <location filename="../src/gui/owncloudgui.cpp" line="240"/>
        <source>Disconnected from some accounts</source>
        <translation type="unfinished"/>
    </message>
    <message>
        <location filename="../src/gui/owncloudgui.cpp" line="251"/>
>>>>>>> 7f51803d
        <source>Disconnected from accounts:</source>
        <translation>Disconnesso dagli account:</translation>
    </message>
    <message>
<<<<<<< HEAD
        <location filename="../src/gui/owncloudgui.cpp" line="238"/>
=======
        <location filename="../src/gui/owncloudgui.cpp" line="253"/>
>>>>>>> 7f51803d
        <source>Account %1: %2</source>
        <translation>Account %1: %2</translation>
    </message>
    <message>
<<<<<<< HEAD
        <location filename="../src/gui/owncloudgui.cpp" line="256"/>
=======
        <location filename="../src/gui/owncloudgui.cpp" line="268"/>
        <source>Signed out</source>
        <translation>Disconnesso</translation>
    </message>
    <message>
        <location filename="../src/gui/owncloudgui.cpp" line="272"/>
>>>>>>> 7f51803d
        <source>Account synchronization is disabled</source>
        <translation>La sincronizzazione dell&apos;account è disabilitata</translation>
    </message>
    <message>
<<<<<<< HEAD
        <location filename="../src/gui/owncloudgui.cpp" line="337"/>
=======
        <location filename="../src/gui/owncloudgui.cpp" line="273"/>
        <location filename="../src/gui/owncloudgui.cpp" line="304"/>
        <source>Synchronization is paused</source>
        <translation type="unfinished"/>
    </message>
    <message>
        <location filename="../src/gui/owncloudgui.cpp" line="306"/>
        <source>Error during synchronization</source>
        <translation type="unfinished"/>
    </message>
    <message>
        <location filename="../src/gui/owncloudgui.cpp" line="314"/>
        <source>No sync folders configured</source>
        <translation type="unfinished"/>
    </message>
    <message>
        <location filename="../src/gui/owncloudgui.cpp" line="360"/>
>>>>>>> 7f51803d
        <source>Unpause all folders</source>
        <translation>Riprendi tutte le cartelle</translation>
    </message>
    <message>
<<<<<<< HEAD
        <location filename="../src/gui/owncloudgui.cpp" line="342"/>
=======
        <location filename="../src/gui/owncloudgui.cpp" line="365"/>
>>>>>>> 7f51803d
        <source>Pause all folders</source>
        <translation>Sospendi tutte le cartelle</translation>
    </message>
    <message>
<<<<<<< HEAD
        <location filename="../src/gui/owncloudgui.cpp" line="574"/>
=======
        <location filename="../src/gui/owncloudgui.cpp" line="599"/>
>>>>>>> 7f51803d
        <source>Unpause all synchronization</source>
        <translation>Riprendi tutte le sincronizzazioni</translation>
    </message>
    <message>
<<<<<<< HEAD
        <location filename="../src/gui/owncloudgui.cpp" line="576"/>
=======
        <location filename="../src/gui/owncloudgui.cpp" line="601"/>
>>>>>>> 7f51803d
        <source>Unpause synchronization</source>
        <translation>Riprendi la sincronizzazione</translation>
    </message>
    <message>
<<<<<<< HEAD
        <location filename="../src/gui/owncloudgui.cpp" line="584"/>
=======
        <location filename="../src/gui/owncloudgui.cpp" line="609"/>
>>>>>>> 7f51803d
        <source>Pause all synchronization</source>
        <translation>Sospendi tutte le sincronizzazioni</translation>
    </message>
    <message>
<<<<<<< HEAD
        <location filename="../src/gui/owncloudgui.cpp" line="586"/>
=======
        <location filename="../src/gui/owncloudgui.cpp" line="611"/>
>>>>>>> 7f51803d
        <source>Pause synchronization</source>
        <translation>Sospendi la sincronizzazione</translation>
    </message>
    <message>
<<<<<<< HEAD
        <location filename="../src/gui/owncloudgui.cpp" line="593"/>
=======
        <location filename="../src/gui/owncloudgui.cpp" line="618"/>
>>>>>>> 7f51803d
        <source>Log out of all accounts</source>
        <translation>Disconnetti tutti gli account</translation>
    </message>
    <message>
<<<<<<< HEAD
        <location filename="../src/gui/owncloudgui.cpp" line="601"/>
=======
        <location filename="../src/gui/owncloudgui.cpp" line="626"/>
>>>>>>> 7f51803d
        <source>Log in to all accounts...</source>
        <translation>Accedi a tutti gli account...</translation>
    </message>
    <message>
<<<<<<< HEAD
        <location filename="../src/gui/owncloudgui.cpp" line="685"/>
=======
        <location filename="../src/gui/owncloudgui.cpp" line="710"/>
>>>>>>> 7f51803d
        <source>New account...</source>
        <translation>Nuovo account...</translation>
    </message>
    <message>
<<<<<<< HEAD
        <location filename="../src/gui/owncloudgui.cpp" line="703"/>
=======
        <location filename="../src/gui/owncloudgui.cpp" line="728"/>
>>>>>>> 7f51803d
        <source>Crash now</source>
        <comment>Only shows in debug mode to allow testing the crash handler</comment>
        <translation>Chiusura immediata</translation>
    </message>
    <message>
<<<<<<< HEAD
        <location filename="../src/gui/owncloudgui.cpp" line="719"/>
=======
        <location filename="../src/gui/owncloudgui.cpp" line="744"/>
>>>>>>> 7f51803d
        <source>No items synced recently</source>
        <translation>Nessun elemento sincronizzato di recente</translation>
    </message>
    <message>
<<<<<<< HEAD
        <location filename="../src/gui/owncloudgui.cpp" line="756"/>
=======
        <location filename="../src/gui/owncloudgui.cpp" line="781"/>
>>>>>>> 7f51803d
        <source>Syncing %1 of %2  (%3 left)</source>
        <translation>Sincronizzazione di %1 di %2  (%3 rimanenti)</translation>
    </message>
    <message>
<<<<<<< HEAD
        <location filename="../src/gui/owncloudgui.cpp" line="761"/>
=======
        <location filename="../src/gui/owncloudgui.cpp" line="786"/>
>>>>>>> 7f51803d
        <source>Syncing %1 of %2</source>
        <translation>Sincronizzazione di %1 di %2</translation>
    </message>
    <message>
<<<<<<< HEAD
        <location filename="../src/gui/owncloudgui.cpp" line="770"/>
=======
        <location filename="../src/gui/owncloudgui.cpp" line="795"/>
>>>>>>> 7f51803d
        <source>Syncing %1 (%2 left)</source>
        <translation>Sincronizzazione di %1 (%2 rimanenti)</translation>
    </message>
    <message>
<<<<<<< HEAD
        <location filename="../src/gui/owncloudgui.cpp" line="773"/>
=======
        <location filename="../src/gui/owncloudgui.cpp" line="798"/>
>>>>>>> 7f51803d
        <source>Syncing %1</source>
        <translation>Sincronizzazione di %1</translation>
    </message>
    <message>
<<<<<<< HEAD
        <location filename="../src/gui/owncloudgui.cpp" line="791"/>
=======
        <location filename="../src/gui/owncloudgui.cpp" line="816"/>
>>>>>>> 7f51803d
        <source>%1 (%2, %3)</source>
        <translation>%1 (%2, %3)</translation>
    </message>
    <message>
<<<<<<< HEAD
        <location filename="../src/gui/owncloudgui.cpp" line="817"/>
=======
        <location filename="../src/gui/owncloudgui.cpp" line="302"/>
>>>>>>> 7f51803d
        <source>Up to date</source>
        <translation>Aggiornato</translation>
    </message>
</context>
<context>
    <name>OCC::ownCloudTheme</name>
    <message>
        <location filename="../src/libsync/owncloudtheme.cpp" line="46"/>
        <source>&lt;p&gt;Version %2. For more information visit &lt;a href=&quot;%3&quot;&gt;https://%4&lt;/a&gt;&lt;/p&gt;&lt;p&gt;For known issues and help, please visit: &lt;a href=&quot;https://central.owncloud.org/c/desktop-client&quot;&gt;https://central.owncloud.org&lt;/a&gt;&lt;/p&gt;&lt;p&gt;&lt;small&gt;By Klaas Freitag, Daniel Molkentin, Olivier Goffart, Markus Götz,  Jan-Christoph Borchardt, and others.&lt;/small&gt;&lt;/p&gt;&lt;p&gt;Copyright ownCloud GmbH&lt;/p&gt;&lt;p&gt;Licensed under the GNU General Public License (GPL) Version 2.0&lt;br/&gt;ownCloud and the ownCloud Logo are registered trademarks of ownCloud GmbH in the United States, other countries, or both.&lt;/p&gt;</source>
        <translation type="unfinished"/>
    </message>
</context>
<context>
    <name>OwncloudAdvancedSetupPage</name>
    <message>
        <location filename="../src/gui/wizard/owncloudadvancedsetuppage.ui" line="20"/>
        <source>Form</source>
        <translation>Modulo</translation>
    </message>
    <message>
        <location filename="../src/gui/wizard/owncloudadvancedsetuppage.ui" line="32"/>
        <location filename="../src/gui/wizard/owncloudadvancedsetuppage.ui" line="81"/>
        <location filename="../src/gui/wizard/owncloudadvancedsetuppage.ui" line="134"/>
        <location filename="../src/gui/wizard/owncloudadvancedsetuppage.ui" line="253"/>
        <location filename="../src/gui/wizard/owncloudadvancedsetuppage.ui" line="358"/>
        <location filename="../src/gui/wizard/owncloudadvancedsetuppage.ui" line="388"/>
        <location filename="../src/gui/wizard/owncloudadvancedsetuppage.ui" line="414"/>
        <source>TextLabel</source>
        <translation>EtichettaTesto</translation>
    </message>
    <message>
        <location filename="../src/gui/wizard/owncloudadvancedsetuppage.ui" line="91"/>
        <source>Server</source>
        <translation>Server</translation>
    </message>
    <message>
        <location filename="../src/gui/wizard/owncloudadvancedsetuppage.ui" line="203"/>
        <source>&lt;html&gt;&lt;head/&gt;&lt;body&gt;&lt;p&gt;If this box is checked, existing content in the local folder will be erased to start a clean sync from the server.&lt;/p&gt;&lt;p&gt;Do not check this if the local content should be uploaded to the servers folder.&lt;/p&gt;&lt;/body&gt;&lt;/html&gt;</source>
        <translation>&lt;html&gt;&lt;head/&gt;&lt;body&gt;&lt;p&gt;Se questa casella è marcata, il contenuto della cartella locale sarà cancellato per avviare una nuova sincronizzazione dal server.&lt;/p&gt;&lt;p&gt;Non marcarla se il contenuto locale deve essere caricato nella cartella del server.&lt;/p&gt;&lt;/body&gt;&lt;/html&gt;</translation>
    </message>
    <message>
        <location filename="../src/gui/wizard/owncloudadvancedsetuppage.ui" line="206"/>
        <source>Start a &amp;clean sync (Erases the local folder!)</source>
        <translation>Avvia una nuova sin&amp;cronizzazione (Cancella la cartella locale!)</translation>
    </message>
    <message>
        <location filename="../src/gui/wizard/owncloudadvancedsetuppage.ui" line="301"/>
        <source>Ask for confirmation before synchroni&amp;zing folders larger than</source>
        <translation>Chiedi conferma prima di sincroni&amp;zzare cartelle più grandi di</translation>
    </message>
    <message>
        <location filename="../src/gui/wizard/owncloudadvancedsetuppage.ui" line="318"/>
        <source>MB</source>
        <extracomment>Trailing part of &quot;Ask confirmation before syncing folder larger than&quot; </extracomment>
        <translation>MB</translation>
    </message>
    <message>
        <location filename="../src/gui/wizard/owncloudadvancedsetuppage.ui" line="327"/>
        <source>Ask for confirmation before synchronizing e&amp;xternal storages</source>
        <translation>Chiedi conferma prima di sincroni&amp;zzare archiviazioni esterne</translation>
    </message>
    <message>
        <location filename="../src/gui/wizard/owncloudadvancedsetuppage.ui" line="351"/>
        <source>Choose what to sync</source>
        <translation>Scegli cosa sincronizzare</translation>
    </message>
    <message>
        <location filename="../src/gui/wizard/owncloudadvancedsetuppage.ui" line="150"/>
        <source>&amp;Local Folder</source>
        <translation>Carte&amp;lla locale</translation>
    </message>
    <message>
        <location filename="../src/gui/wizard/owncloudadvancedsetuppage.ui" line="225"/>
        <source>pbSelectLocalFolder</source>
        <translation>pbSelectLocalFolder</translation>
    </message>
    <message>
        <location filename="../src/gui/wizard/owncloudadvancedsetuppage.ui" line="193"/>
        <source>&amp;Keep local data</source>
        <translation>&amp;Mantieni i dati locali</translation>
    </message>
    <message>
        <location filename="../src/gui/wizard/owncloudadvancedsetuppage.ui" line="243"/>
        <source>S&amp;ync everything from server</source>
        <translation>Sincroni&amp;zza tutto dal server</translation>
    </message>
    <message>
        <location filename="../src/gui/wizard/owncloudadvancedsetuppage.ui" line="395"/>
        <source>Status message</source>
        <translation>Messaggio di stato</translation>
    </message>
</context>
<context>
    <name>OwncloudHttpCredsPage</name>
    <message>
        <location filename="../src/gui/wizard/owncloudhttpcredspage.ui" line="14"/>
        <source>Form</source>
        <translation>Modulo</translation>
    </message>
    <message>
        <location filename="../src/gui/wizard/owncloudhttpcredspage.ui" line="73"/>
        <source>&amp;Username</source>
        <translation>Nome &amp;utente</translation>
    </message>
    <message>
        <location filename="../src/gui/wizard/owncloudhttpcredspage.ui" line="83"/>
        <source>&amp;Password</source>
        <translation>&amp;Password</translation>
    </message>
</context>
<context>
    <name>OwncloudOAuthCredsPage</name>
    <message>
        <location filename="../src/gui/wizard/owncloudoauthcredspage.ui" line="14"/>
        <source>Form</source>
        <translation>Modulo</translation>
    </message>
    <message>
        <location filename="../src/gui/wizard/owncloudoauthcredspage.ui" line="36"/>
        <source>Please switch to your browser to proceed.</source>
        <translation type="unfinished"/>
    </message>
    <message>
        <location filename="../src/gui/wizard/owncloudoauthcredspage.ui" line="46"/>
        <source>An error occured while connecting. Please try again.</source>
        <translation type="unfinished"/>
    </message>
    <message>
        <location filename="../src/gui/wizard/owncloudoauthcredspage.ui" line="56"/>
        <source>Re-open Browser</source>
        <translation type="unfinished"/>
    </message>
</context>
<context>
    <name>OwncloudSetupPage</name>
    <message>
        <location filename="../src/gui/wizard/owncloudsetupnocredspage.ui" line="20"/>
        <source>Form</source>
        <translation>Modulo</translation>
    </message>
    <message>
        <location filename="../src/gui/wizard/owncloudsetupnocredspage.ui" line="32"/>
        <location filename="../src/gui/wizard/owncloudsetupnocredspage.ui" line="196"/>
        <source>TextLabel</source>
        <translation>EtichettaTesto</translation>
    </message>
    <message>
        <location filename="../src/gui/wizard/owncloudsetupnocredspage.ui" line="86"/>
        <source>Ser&amp;ver Address</source>
        <translation>Indirizzo ser&amp;ver</translation>
    </message>
    <message>
        <location filename="../src/gui/wizard/owncloudsetupnocredspage.ui" line="102"/>
        <source>https://...</source>
        <translation>https://...</translation>
    </message>
    <message>
        <location filename="../src/gui/wizard/owncloudsetupnocredspage.ui" line="160"/>
        <source>Error Label</source>
        <translation>Etichetta di errore</translation>
    </message>
</context>
<context>
    <name>OwncloudWizardResultPage</name>
    <message>
        <location filename="../src/gui/wizard/owncloudwizardresultpage.ui" line="14"/>
        <source>Form</source>
        <translation>Modulo</translation>
    </message>
    <message>
        <location filename="../src/gui/wizard/owncloudwizardresultpage.ui" line="20"/>
        <source>TextLabel</source>
        <translation>EtichettaTesto</translation>
    </message>
    <message>
        <location filename="../src/gui/wizard/owncloudwizardresultpage.ui" line="163"/>
        <source>Your entire account is synced to the local folder </source>
        <translation>L&apos;intero account è sincronizzato con la cartella locale</translation>
    </message>
    <message>
        <location filename="../src/gui/wizard/owncloudwizardresultpage.ui" line="98"/>
        <location filename="../src/gui/wizard/owncloudwizardresultpage.ui" line="120"/>
        <source>PushButton</source>
        <translation>PremiPulsante</translation>
    </message>
</context>
<context>
    <name>QObject</name>
    <message>
        <location filename="../src/common/utility.cpp" line="442"/>
        <source>in the future</source>
        <translation>nel futuro</translation>
    </message>
    <message numerus="yes">
        <location filename="../src/common/utility.cpp" line="438"/>
        <source>%n day(s) ago</source>
        <translation><numerusform>%n giorno fa</numerusform><numerusform>%n giorni fa</numerusform></translation>
    </message>
    <message numerus="yes">
        <location filename="../src/common/utility.cpp" line="446"/>
        <source>%n hour(s) ago</source>
        <translation><numerusform>%n ora fa</numerusform><numerusform>%n ore fa</numerusform></translation>
    </message>
    <message>
        <location filename="../src/common/utility.cpp" line="451"/>
        <source>now</source>
        <translation>adesso</translation>
    </message>
    <message>
        <location filename="../src/common/utility.cpp" line="453"/>
        <source>Less than a minute ago</source>
        <translation>Meno di un minuto fa</translation>
    </message>
    <message numerus="yes">
        <location filename="../src/common/utility.cpp" line="456"/>
        <source>%n minute(s) ago</source>
        <translation><numerusform>%n minuto fa</numerusform><numerusform>%n minuti fa</numerusform></translation>
    </message>
    <message>
        <location filename="../src/common/utility.cpp" line="459"/>
        <source>Some time ago</source>
        <translation>Tempo fa</translation>
    </message>
    <message>
        <location filename="../src/libsync/syncresult.cpp" line="145"/>
        <source>%1: %2</source>
        <extracomment>this displays an error string (%2) for a file %1</extracomment>
        <translation>%1: %2</translation>
    </message>
</context>
<context>
    <name>Utility</name>
    <message>
        <location filename="../src/common/utility.cpp" line="130"/>
        <source>%L1 GB</source>
        <translation>%L1 GB</translation>
    </message>
    <message>
        <location filename="../src/common/utility.cpp" line="134"/>
        <source>%L1 MB</source>
        <translation>%L1 MB</translation>
    </message>
    <message>
        <location filename="../src/common/utility.cpp" line="138"/>
        <source>%L1 KB</source>
        <translation>%L1 KB</translation>
    </message>
    <message>
        <location filename="../src/common/utility.cpp" line="141"/>
        <source>%L1 B</source>
        <translation>%L1 B</translation>
    </message>
    <message numerus="yes">
        <location filename="../src/common/utility.cpp" line="310"/>
        <source>%n year(s)</source>
        <translation><numerusform>% anno</numerusform><numerusform>%n anni</numerusform></translation>
    </message>
    <message numerus="yes">
        <location filename="../src/common/utility.cpp" line="311"/>
        <source>%n month(s)</source>
        <translation><numerusform>%n mese</numerusform><numerusform>%n mesi</numerusform></translation>
    </message>
    <message numerus="yes">
        <location filename="../src/common/utility.cpp" line="312"/>
        <source>%n day(s)</source>
        <translation><numerusform>%n giorno</numerusform><numerusform>%n giorni</numerusform></translation>
    </message>
    <message numerus="yes">
        <location filename="../src/common/utility.cpp" line="313"/>
        <source>%n hour(s)</source>
        <translation><numerusform>%n ora</numerusform><numerusform>%n ore</numerusform></translation>
    </message>
    <message numerus="yes">
        <location filename="../src/common/utility.cpp" line="314"/>
        <source>%n minute(s)</source>
        <translation><numerusform>%n minuto</numerusform><numerusform>%n minuti</numerusform></translation>
    </message>
    <message numerus="yes">
        <location filename="../src/common/utility.cpp" line="315"/>
        <source>%n second(s)</source>
        <translation><numerusform>%n secondo</numerusform><numerusform>%n secondi</numerusform></translation>
    </message>
    <message>
        <location filename="../src/common/utility.cpp" line="339"/>
        <source>%1 %2</source>
        <translation>%1 %2</translation>
    </message>
</context>
<context>
    <name>main.cpp</name>
    <message>
        <location filename="../src/gui/main.cpp" line="38"/>
        <source>System Tray not available</source>
        <translation>Il vassoio di sistema non è disponibile</translation>
    </message>
    <message>
        <location filename="../src/gui/main.cpp" line="39"/>
        <source>%1 requires on a working system tray. If you are running XFCE, please follow &lt;a href=&quot;http://docs.xfce.org/xfce/xfce4-panel/systray&quot;&gt;these instructions&lt;/a&gt;. Otherwise, please install a system tray application such as &apos;trayer&apos; and try again.</source>
        <translation>%1 richiede un vassoio di sistema. Se stai usando XFCE, segui &lt;a href=&quot;http://docs.xfce.org/xfce/xfce4-panel/systray&quot;&gt;queste istruzioni&lt;/a&gt;.  Altrimenti, installa un&apos;applicazione vassoio di sistema come &apos;trayer&apos; e riprova.</translation>
    </message>
</context>
<context>
    <name>ownCloudTheme::about()</name>
    <message>
        <location filename="../src/libsync/theme.cpp" line="299"/>
        <source>&lt;p&gt;&lt;small&gt;Built from Git revision &lt;a href=&quot;%1&quot;&gt;%2&lt;/a&gt; on %3, %4 using Qt %5, %6&lt;/small&gt;&lt;/p&gt;</source>
        <translation>&lt;p&gt;&lt;small&gt;Compilato dalla revisione Git &lt;a href=&quot;%1&quot;&gt;%2&lt;/a&gt; il %3, %4 utilizzando Qt %5, %6&lt;/small&gt;&lt;p&gt;</translation>
    </message>
</context>
<context>
    <name>progress</name>
    <message>
        <location filename="../src/libsync/progressdispatcher.cpp" line="32"/>
        <source>Downloaded</source>
        <translation>Scaricato</translation>
    </message>
    <message>
        <location filename="../src/libsync/progressdispatcher.cpp" line="34"/>
        <source>Uploaded</source>
        <translation>Caricato</translation>
    </message>
    <message>
        <location filename="../src/libsync/progressdispatcher.cpp" line="37"/>
        <source>Server version downloaded, copied changed local file into conflict file</source>
        <translation>Versione del server scaricata, il file locale modificato è stato copiato come file di conflitto</translation>
    </message>
    <message>
        <location filename="../src/libsync/progressdispatcher.cpp" line="39"/>
        <source>Deleted</source>
        <translation>Eliminato</translation>
    </message>
    <message>
        <location filename="../src/libsync/progressdispatcher.cpp" line="42"/>
        <source>Moved to %1</source>
        <translation>Spostato in %1</translation>
    </message>
    <message>
        <location filename="../src/libsync/progressdispatcher.cpp" line="44"/>
        <source>Ignored</source>
        <translation>Ignorato</translation>
    </message>
    <message>
        <location filename="../src/libsync/progressdispatcher.cpp" line="46"/>
        <source>Filesystem access error</source>
        <translation>Errore di accesso al filesystem</translation>
    </message>
    <message>
        <location filename="../src/libsync/progressdispatcher.cpp" line="48"/>
        <source>Error</source>
        <translation>Errore</translation>
    </message>
    <message>
        <location filename="../src/libsync/progressdispatcher.cpp" line="50"/>
        <source>Updated local metadata</source>
        <translation>Metadati locali aggiornati</translation>
    </message>
    <message>
        <location filename="../src/libsync/progressdispatcher.cpp" line="53"/>
        <location filename="../src/libsync/progressdispatcher.cpp" line="55"/>
        <source>Unknown</source>
        <translation>Sconosciuto</translation>
    </message>
    <message>
        <location filename="../src/libsync/progressdispatcher.cpp" line="66"/>
        <source>downloading</source>
        <translation>scaricamento in corso</translation>
    </message>
    <message>
        <location filename="../src/libsync/progressdispatcher.cpp" line="68"/>
        <source>uploading</source>
        <translation>caricamento in corso</translation>
    </message>
    <message>
        <location filename="../src/libsync/progressdispatcher.cpp" line="70"/>
        <source>deleting</source>
        <translation>eliminazione</translation>
    </message>
    <message>
        <location filename="../src/libsync/progressdispatcher.cpp" line="73"/>
        <source>moving</source>
        <translation>spostamento</translation>
    </message>
    <message>
        <location filename="../src/libsync/progressdispatcher.cpp" line="75"/>
        <source>ignoring</source>
        <translation>ignorare</translation>
    </message>
    <message>
        <location filename="../src/libsync/progressdispatcher.cpp" line="77"/>
        <location filename="../src/libsync/progressdispatcher.cpp" line="79"/>
        <source>error</source>
        <translation>errore</translation>
    </message>
    <message>
        <location filename="../src/libsync/progressdispatcher.cpp" line="81"/>
        <source>updating local metadata</source>
        <translation>metadati locali aggiornati</translation>
    </message>
</context>
<context>
    <name>theme</name>
    <message>
        <location filename="../src/libsync/theme.cpp" line="60"/>
        <source>Status undefined</source>
        <translation>Stato non definito</translation>
    </message>
    <message>
        <location filename="../src/libsync/theme.cpp" line="63"/>
        <source>Waiting to start sync</source>
        <translation>In attesa di sincronizzazione</translation>
    </message>
    <message>
        <location filename="../src/libsync/theme.cpp" line="66"/>
        <source>Sync is running</source>
        <translation>La sincronizzazione è in corso</translation>
    </message>
    <message>
        <location filename="../src/libsync/theme.cpp" line="69"/>
        <source>Sync Success</source>
        <translation>Sincronizzazione completata</translation>
    </message>
    <message>
        <location filename="../src/libsync/theme.cpp" line="72"/>
        <source>Sync Success, some files were ignored.</source>
        <translation>Sincronizzazione avvenuta, alcuni file sono stati ignorati.</translation>
    </message>
    <message>
        <location filename="../src/libsync/theme.cpp" line="75"/>
        <source>Sync Error</source>
        <translation>Errore di sincronizzazione</translation>
    </message>
    <message>
        <location filename="../src/libsync/theme.cpp" line="78"/>
        <source>Setup Error</source>
        <translation>Errore di configurazione</translation>
    </message>
    <message>
        <location filename="../src/libsync/theme.cpp" line="81"/>
        <source>Preparing to sync</source>
        <translation>Preparazione della sincronizzazione</translation>
    </message>
    <message>
        <location filename="../src/libsync/theme.cpp" line="84"/>
        <source>Aborting...</source>
        <translation>Interruzione in corso...</translation>
    </message>
    <message>
        <location filename="../src/libsync/theme.cpp" line="87"/>
        <source>Sync is paused</source>
        <translation>La sincronizzazione è sospesa</translation>
    </message>
</context>
<context>
    <name>utility</name>
    <message>
        <location filename="../src/gui/guiutility.cpp" line="33"/>
        <source>Could not open browser</source>
        <translation type="unfinished"/>
    </message>
    <message>
        <location filename="../src/gui/guiutility.cpp" line="34"/>
        <source>There was an error when launching the browser to go to URL %1. Maybe no default browser is configured?</source>
        <translation type="unfinished"/>
    </message>
    <message>
        <location filename="../src/gui/guiutility.cpp" line="55"/>
        <source>Could not open email client</source>
        <translation>Impossibile aprire il client di posta</translation>
    </message>
    <message>
        <location filename="../src/gui/guiutility.cpp" line="56"/>
        <source>There was an error when launching the email client to create a new message. Maybe no default email client is configured?</source>
        <translation>Si è verificato un errore durante l&apos;avvio del client di posta per creare un nuovo messaggio. Forse non hai ancora configurato alcun client di posta predefinito?</translation>
    </message>
</context>
</TS><|MERGE_RESOLUTION|>--- conflicted
+++ resolved
@@ -136,11 +136,7 @@
     <message>
         <location filename="../src/gui/accountsettings.ui" line="247"/>
         <location filename="../src/gui/accountsettings.cpp" line="447"/>
-<<<<<<< HEAD
-        <location filename="../src/gui/accountsettings.cpp" line="839"/>
-=======
         <location filename="../src/gui/accountsettings.cpp" line="843"/>
->>>>>>> 7f51803d
         <source>Cancel</source>
         <translation>Annulla</translation>
     </message>
@@ -225,147 +221,82 @@
         <translation>%1 in uso</translation>
     </message>
     <message>
-<<<<<<< HEAD
-        <location filename="../src/gui/accountsettings.cpp" line="641"/>
-=======
         <location filename="../src/gui/accountsettings.cpp" line="645"/>
->>>>>>> 7f51803d
         <source>%1 as &lt;i&gt;%2&lt;/i&gt;</source>
         <translation>%1 come &lt;i&gt;%2&lt;/i&gt;</translation>
     </message>
     <message>
-<<<<<<< HEAD
-        <location filename="../src/gui/accountsettings.cpp" line="647"/>
-=======
         <location filename="../src/gui/accountsettings.cpp" line="651"/>
->>>>>>> 7f51803d
         <source>The server version %1 is old and unsupported! Proceed at your own risk.</source>
         <translation>La versione %1 del server è datata e non supportata! Continua a tuo rischio.</translation>
     </message>
     <message>
-<<<<<<< HEAD
-        <location filename="../src/gui/accountsettings.cpp" line="649"/>
-=======
         <location filename="../src/gui/accountsettings.cpp" line="653"/>
->>>>>>> 7f51803d
         <source>Connected to %1.</source>
         <translation>Connesso a %1.</translation>
     </message>
     <message>
-<<<<<<< HEAD
-        <location filename="../src/gui/accountsettings.cpp" line="651"/>
-=======
         <location filename="../src/gui/accountsettings.cpp" line="655"/>
->>>>>>> 7f51803d
         <source>Server %1 is temporarily unavailable.</source>
         <translation>Il server %1 è temporaneamente non disponibile.</translation>
     </message>
     <message>
-<<<<<<< HEAD
-        <location filename="../src/gui/accountsettings.cpp" line="653"/>
-        <source>Server %1 is currently in maintenance mode.</source>
-        <translation type="unfinished"/>
-    </message>
-    <message>
-        <location filename="../src/gui/accountsettings.cpp" line="655"/>
-=======
         <location filename="../src/gui/accountsettings.cpp" line="657"/>
         <source>Server %1 is currently in maintenance mode.</source>
         <translation>Il Server %1 è attualmente in manutenzione</translation>
     </message>
     <message>
         <location filename="../src/gui/accountsettings.cpp" line="659"/>
->>>>>>> 7f51803d
         <source>Signed out from %1.</source>
         <translation>Disconnesso da %1.</translation>
     </message>
     <message>
-<<<<<<< HEAD
-        <location filename="../src/gui/accountsettings.cpp" line="664"/>
-=======
         <location filename="../src/gui/accountsettings.cpp" line="668"/>
->>>>>>> 7f51803d
         <source>Obtaining authorization from the browser. &lt;a href=&apos;%1&apos;&gt;Click here&lt;/a&gt; to re-open the browser.</source>
         <translation type="unfinished"/>
     </message>
     <message>
-<<<<<<< HEAD
-        <location filename="../src/gui/accountsettings.cpp" line="668"/>
-=======
         <location filename="../src/gui/accountsettings.cpp" line="672"/>
->>>>>>> 7f51803d
         <source>Connecting to %1...</source>
         <translation type="unfinished"/>
     </message>
     <message>
-<<<<<<< HEAD
-        <location filename="../src/gui/accountsettings.cpp" line="671"/>
-=======
         <location filename="../src/gui/accountsettings.cpp" line="675"/>
->>>>>>> 7f51803d
         <source>No connection to %1 at %2.</source>
         <translation>Nessuna connessione a %1 su %2.</translation>
     </message>
     <message>
-<<<<<<< HEAD
-        <location filename="../src/gui/accountsettings.cpp" line="695"/>
-=======
         <location filename="../src/gui/accountsettings.cpp" line="699"/>
->>>>>>> 7f51803d
         <source>Log in</source>
         <translation>Accedi</translation>
     </message>
     <message>
-<<<<<<< HEAD
-        <location filename="../src/gui/accountsettings.cpp" line="782"/>
-=======
         <location filename="../src/gui/accountsettings.cpp" line="786"/>
->>>>>>> 7f51803d
         <source>There are folders that were not synchronized because they are too big: </source>
         <translation>Ci sono nuove cartelle che non sono state sincronizzate poiché sono troppo grandi:</translation>
     </message>
     <message>
-<<<<<<< HEAD
-        <location filename="../src/gui/accountsettings.cpp" line="784"/>
-=======
         <location filename="../src/gui/accountsettings.cpp" line="788"/>
->>>>>>> 7f51803d
         <source>There are folders that were not synchronized because they are external storages: </source>
         <translation>Ci sono nuove cartelle che non sono state sincronizzate poiché sono archiviazioni esterne:</translation>
     </message>
     <message>
-<<<<<<< HEAD
-        <location filename="../src/gui/accountsettings.cpp" line="785"/>
-=======
         <location filename="../src/gui/accountsettings.cpp" line="789"/>
->>>>>>> 7f51803d
         <source>There are folders that were not synchronized because they are too big or external storages: </source>
         <translation>Ci sono nuove cartelle che non sono state sincronizzate poiché sono troppo grandi o archiviazioni esterne:</translation>
     </message>
     <message>
-<<<<<<< HEAD
-        <location filename="../src/gui/accountsettings.cpp" line="831"/>
-=======
         <location filename="../src/gui/accountsettings.cpp" line="835"/>
->>>>>>> 7f51803d
         <source>Confirm Account Removal</source>
         <translation>Conferma rimozione account</translation>
     </message>
     <message>
-<<<<<<< HEAD
-        <location filename="../src/gui/accountsettings.cpp" line="832"/>
-=======
         <location filename="../src/gui/accountsettings.cpp" line="836"/>
->>>>>>> 7f51803d
         <source>&lt;p&gt;Do you really want to remove the connection to the account &lt;i&gt;%1&lt;/i&gt;?&lt;/p&gt;&lt;p&gt;&lt;b&gt;Note:&lt;/b&gt; This will &lt;b&gt;not&lt;/b&gt; delete any files.&lt;/p&gt;</source>
         <translation>&lt;p&gt;Vuoi davvero eliminare la connessione all&apos;account &lt;i&gt;%1&lt;/i&gt;?&lt;/p&gt;&lt;p&gt;&lt;b&gt;Nota:&lt;/b&gt; ciò &lt;b&gt;non&lt;/b&gt; eliminerà alcun file.&lt;/p&gt;</translation>
     </message>
     <message>
-<<<<<<< HEAD
-        <location filename="../src/gui/accountsettings.cpp" line="838"/>
-=======
         <location filename="../src/gui/accountsettings.cpp" line="842"/>
->>>>>>> 7f51803d
         <source>Remove connection</source>
         <translation>Rimuovi connessione</translation>
     </message>
@@ -377,11 +308,7 @@
     </message>
     <message>
         <location filename="../src/gui/accountsettings.cpp" line="199"/>
-<<<<<<< HEAD
-        <location filename="../src/gui/accountsettings.cpp" line="697"/>
-=======
         <location filename="../src/gui/accountsettings.cpp" line="701"/>
->>>>>>> 7f51803d
         <source>Log out</source>
         <translation>Esci</translation>
     </message>
@@ -416,11 +343,7 @@
         <translation>Non ci sono informazioni disponibili sull&apos;utilizzo dello spazio di archiviazione.</translation>
     </message>
     <message>
-<<<<<<< HEAD
-        <location filename="../src/gui/accountsettings.cpp" line="677"/>
-=======
         <location filename="../src/gui/accountsettings.cpp" line="681"/>
->>>>>>> 7f51803d
         <source>No %1 connection configured.</source>
         <translation>Nessuna connessione di %1 configurata.</translation>
     </message>
@@ -450,11 +373,7 @@
     <message>
         <location filename="../src/gui/accountstate.cpp" line="132"/>
         <source>Maintenance mode</source>
-<<<<<<< HEAD
-        <translation type="unfinished"/>
-=======
         <translation>Modalità Manutenzione</translation>
->>>>>>> 7f51803d
     </message>
     <message>
         <location filename="../src/gui/accountstate.cpp" line="134"/>
@@ -718,11 +637,7 @@
 <context>
     <name>OCC::DiscoveryMainThread</name>
     <message>
-<<<<<<< HEAD
-        <location filename="../src/libsync/discoveryphase.cpp" line="633"/>
-=======
         <location filename="../src/libsync/discoveryphase.cpp" line="634"/>
->>>>>>> 7f51803d
         <source>Aborted by the user</source>
         <translation>Interrotto dall&apos;utente</translation>
     </message>
@@ -1071,11 +986,7 @@
     <message>
         <location filename="../src/gui/folderstatusmodel.cpp" line="209"/>
         <source>There are unresolved conflicts. Click for details.</source>
-<<<<<<< HEAD
-        <translation type="unfinished"/>
-=======
         <translation>Ci sono conflitti irrisolti. Clicca per ulteriori dettagli. </translation>
->>>>>>> 7f51803d
     </message>
     <message>
         <location filename="../src/gui/folderstatusmodel.cpp" line="878"/>
@@ -1483,11 +1394,7 @@
     <message>
         <location filename="../src/gui/issueswidget.ui" line="20"/>
         <source>List of issues</source>
-<<<<<<< HEAD
-        <translation type="unfinished"/>
-=======
         <translation>Lista dei problemi</translation>
->>>>>>> 7f51803d
     </message>
     <message>
         <location filename="../src/gui/issueswidget.ui" line="34"/>
@@ -1514,20 +1421,12 @@
     <message>
         <location filename="../src/gui/issueswidget.ui" line="83"/>
         <source>Show ignored files</source>
-<<<<<<< HEAD
-        <translation type="unfinished"/>
-=======
         <translation>Mostra i file ignorati</translation>
->>>>>>> 7f51803d
     </message>
     <message>
         <location filename="../src/gui/issueswidget.ui" line="145"/>
         <source>Copy the issues list to the clipboard.</source>
-<<<<<<< HEAD
-        <translation type="unfinished"/>
-=======
         <translation>Copia la lista dei problemi negli appunti.</translation>
->>>>>>> 7f51803d
     </message>
     <message>
         <location filename="../src/gui/issueswidget.ui" line="148"/>
@@ -1547,11 +1446,7 @@
     <message>
         <location filename="../src/gui/issueswidget.cpp" line="78"/>
         <source>Issue</source>
-<<<<<<< HEAD
-        <translation type="unfinished"/>
-=======
         <translation>Problema</translation>
->>>>>>> 7f51803d
     </message>
 </context>
 <context>
@@ -1983,11 +1878,7 @@
     <message>
         <location filename="../src/gui/wizard/owncloudoauthcredspage.cpp" line="44"/>
         <source>Login in your browser</source>
-<<<<<<< HEAD
-        <translation type="unfinished"/>
-=======
         <translation>Accedi tramite il tuo browser</translation>
->>>>>>> 7f51803d
     </message>
 </context>
 <context>
@@ -2609,38 +2500,22 @@
         <translation>Impostazioni</translation>
     </message>
     <message>
-<<<<<<< HEAD
-        <location filename="../src/gui/settingsdialog.cpp" line="107"/>
-=======
         <location filename="../src/gui/settingsdialog.cpp" line="109"/>
->>>>>>> 7f51803d
         <source>Activity</source>
         <translation>Attività</translation>
     </message>
     <message>
-<<<<<<< HEAD
-        <location filename="../src/gui/settingsdialog.cpp" line="116"/>
-=======
         <location filename="../src/gui/settingsdialog.cpp" line="118"/>
->>>>>>> 7f51803d
         <source>General</source>
         <translation>Generale</translation>
     </message>
     <message>
-<<<<<<< HEAD
-        <location filename="../src/gui/settingsdialog.cpp" line="122"/>
-=======
         <location filename="../src/gui/settingsdialog.cpp" line="124"/>
->>>>>>> 7f51803d
         <source>Network</source>
         <translation>Rete</translation>
     </message>
     <message>
-<<<<<<< HEAD
-        <location filename="../src/gui/settingsdialog.cpp" line="228"/>
-=======
         <location filename="../src/gui/settingsdialog.cpp" line="230"/>
->>>>>>> 7f51803d
         <source>Account</source>
         <translation>Account</translation>
     </message>
@@ -2648,47 +2523,27 @@
 <context>
     <name>OCC::SettingsDialogMac</name>
     <message>
-<<<<<<< HEAD
-        <location filename="../src/gui/settingsdialogmac.cpp" line="90"/>
-=======
         <location filename="../src/gui/settingsdialogmac.cpp" line="93"/>
->>>>>>> 7f51803d
         <source>%1</source>
         <translation>%1</translation>
     </message>
     <message>
-<<<<<<< HEAD
-        <location filename="../src/gui/settingsdialogmac.cpp" line="94"/>
-=======
         <location filename="../src/gui/settingsdialogmac.cpp" line="97"/>
->>>>>>> 7f51803d
         <source>Activity</source>
         <translation>Attività</translation>
     </message>
     <message>
-<<<<<<< HEAD
-        <location filename="../src/gui/settingsdialogmac.cpp" line="108"/>
-=======
         <location filename="../src/gui/settingsdialogmac.cpp" line="111"/>
->>>>>>> 7f51803d
         <source>General</source>
         <translation>Generale</translation>
     </message>
     <message>
-<<<<<<< HEAD
-        <location filename="../src/gui/settingsdialogmac.cpp" line="112"/>
-=======
         <location filename="../src/gui/settingsdialogmac.cpp" line="115"/>
->>>>>>> 7f51803d
         <source>Network</source>
         <translation>Rete</translation>
     </message>
     <message>
-<<<<<<< HEAD
-        <location filename="../src/gui/settingsdialogmac.cpp" line="149"/>
-=======
         <location filename="../src/gui/settingsdialogmac.cpp" line="152"/>
->>>>>>> 7f51803d
         <source>Account</source>
         <translation>Account</translation>
     </message>
@@ -2776,11 +2631,7 @@
     <message>
         <location filename="../src/gui/sharelinkwidget.ui" line="35"/>
         <source>Enter a name to create a new public link...</source>
-<<<<<<< HEAD
-        <translation type="unfinished"/>
-=======
         <translation>Inserisci un nome per creare un nuovo collegamento pubblico...</translation>
->>>>>>> 7f51803d
     </message>
     <message>
         <location filename="../src/gui/sharelinkwidget.ui" line="42"/>
@@ -2857,7 +2708,6 @@
         <location filename="../src/gui/sharelinkwidget.cpp" line="162"/>
         <source>Copy link to clipboard</source>
         <translation type="unfinished"/>
-<<<<<<< HEAD
     </message>
     <message>
         <location filename="../src/gui/sharelinkwidget.cpp" line="163"/>
@@ -2885,35 +2735,6 @@
         <translation>La condivisione pubblic&amp;a richiede una password</translation>
     </message>
     <message>
-=======
-    </message>
-    <message>
-        <location filename="../src/gui/sharelinkwidget.cpp" line="163"/>
-        <source>Copy link to clipboard (direct download)</source>
-        <translation type="unfinished"/>
-    </message>
-    <message>
-        <location filename="../src/gui/sharelinkwidget.cpp" line="164"/>
-        <source>Send link by email</source>
-        <translation>Invia collegamento tramite email</translation>
-    </message>
-    <message>
-        <location filename="../src/gui/sharelinkwidget.cpp" line="165"/>
-        <source>Send link by email (direct download)</source>
-        <translation type="unfinished"/>
-    </message>
-    <message>
-        <location filename="../src/gui/sharelinkwidget.cpp" line="237"/>
-        <source>Public link</source>
-        <translation>Collegamento pubblico</translation>
-    </message>
-    <message>
-        <location filename="../src/gui/sharelinkwidget.cpp" line="460"/>
-        <source>Public sh&amp;aring requires a password</source>
-        <translation>La condivisione pubblic&amp;a richiede una password</translation>
-    </message>
-    <message>
->>>>>>> 7f51803d
         <location filename="../src/gui/sharelinkwidget.cpp" line="478"/>
         <source>Please Set Password</source>
         <translation>imposta la password</translation>
@@ -3626,168 +3447,91 @@
 <context>
     <name>OCC::ownCloudGui</name>
     <message>
-<<<<<<< HEAD
-        <location filename="../src/gui/owncloudgui.cpp" line="252"/>
-=======
         <location filename="../src/gui/owncloudgui.cpp" line="267"/>
->>>>>>> 7f51803d
         <source>Please sign in</source>
         <translation>Accedi</translation>
     </message>
     <message>
-<<<<<<< HEAD
-        <location filename="../src/gui/owncloudgui.cpp" line="276"/>
-=======
         <location filename="../src/gui/owncloudgui.cpp" line="292"/>
->>>>>>> 7f51803d
         <source>Folder %1: %2</source>
         <translation>Cartella %1: %2</translation>
     </message>
     <message>
-<<<<<<< HEAD
-        <location filename="../src/gui/owncloudgui.cpp" line="281"/>
-        <source>No sync folders configured.</source>
-        <translation>Nessuna cartella configurata per la sincronizzazione.</translation>
-    </message>
-    <message>
-        <location filename="../src/gui/owncloudgui.cpp" line="291"/>
-=======
         <location filename="../src/gui/owncloudgui.cpp" line="313"/>
->>>>>>> 7f51803d
         <source>There are no sync folders configured.</source>
         <translation>Non è stata configurata alcuna cartella per la sincronizzazione.</translation>
     </message>
     <message>
-<<<<<<< HEAD
-        <location filename="../src/gui/owncloudgui.cpp" line="299"/>
-=======
         <location filename="../src/gui/owncloudgui.cpp" line="322"/>
->>>>>>> 7f51803d
         <source>Open in browser</source>
         <translation>Apri nel browser</translation>
     </message>
     <message>
-<<<<<<< HEAD
-        <location filename="../src/gui/owncloudgui.cpp" line="348"/>
-        <location filename="../src/gui/owncloudgui.cpp" line="603"/>
-        <location filename="../src/gui/owncloudgui.cpp" line="697"/>
-=======
         <location filename="../src/gui/owncloudgui.cpp" line="371"/>
         <location filename="../src/gui/owncloudgui.cpp" line="628"/>
         <location filename="../src/gui/owncloudgui.cpp" line="722"/>
->>>>>>> 7f51803d
         <source>Log in...</source>
         <translation>Accedi...</translation>
     </message>
     <message>
-<<<<<<< HEAD
-        <location filename="../src/gui/owncloudgui.cpp" line="352"/>
-        <location filename="../src/gui/owncloudgui.cpp" line="595"/>
-        <location filename="../src/gui/owncloudgui.cpp" line="699"/>
-=======
         <location filename="../src/gui/owncloudgui.cpp" line="375"/>
         <location filename="../src/gui/owncloudgui.cpp" line="620"/>
         <location filename="../src/gui/owncloudgui.cpp" line="724"/>
->>>>>>> 7f51803d
         <source>Log out</source>
         <translation>Esci</translation>
     </message>
     <message>
-<<<<<<< HEAD
-        <location filename="../src/gui/owncloudgui.cpp" line="421"/>
-=======
         <location filename="../src/gui/owncloudgui.cpp" line="444"/>
->>>>>>> 7f51803d
         <source>Recent Changes</source>
         <translation>Modifiche recenti</translation>
     </message>
     <message>
-<<<<<<< HEAD
-        <location filename="../src/gui/owncloudgui.cpp" line="741"/>
-=======
         <location filename="../src/gui/owncloudgui.cpp" line="766"/>
->>>>>>> 7f51803d
         <source>Checking for changes in &apos;%1&apos;</source>
         <translation>Controllo delle modifiche in &apos;%1&apos;</translation>
     </message>
     <message>
-<<<<<<< HEAD
-        <location filename="../src/gui/owncloudgui.cpp" line="326"/>
-=======
         <location filename="../src/gui/owncloudgui.cpp" line="349"/>
->>>>>>> 7f51803d
         <source>Managed Folders:</source>
         <translation>Cartelle gestite:</translation>
     </message>
     <message>
-<<<<<<< HEAD
-        <location filename="../src/gui/owncloudgui.cpp" line="329"/>
-=======
         <location filename="../src/gui/owncloudgui.cpp" line="352"/>
->>>>>>> 7f51803d
         <source>Open folder &apos;%1&apos;</source>
         <translation>Apri la cartella &apos;%1&apos;</translation>
     </message>
     <message>
-<<<<<<< HEAD
-        <location filename="../src/gui/owncloudgui.cpp" line="301"/>
-=======
         <location filename="../src/gui/owncloudgui.cpp" line="324"/>
->>>>>>> 7f51803d
         <source>Open %1 in browser</source>
         <translation>Apri %1 nel browser...</translation>
     </message>
     <message>
-<<<<<<< HEAD
-        <location filename="../src/gui/owncloudgui.cpp" line="682"/>
-=======
         <location filename="../src/gui/owncloudgui.cpp" line="707"/>
->>>>>>> 7f51803d
         <source>Unknown status</source>
         <translation>Stato sconosciuto</translation>
     </message>
     <message>
-<<<<<<< HEAD
-        <location filename="../src/gui/owncloudgui.cpp" line="684"/>
-=======
         <location filename="../src/gui/owncloudgui.cpp" line="709"/>
->>>>>>> 7f51803d
         <source>Settings...</source>
         <translation>Impostazioni...</translation>
     </message>
     <message>
-<<<<<<< HEAD
-        <location filename="../src/gui/owncloudgui.cpp" line="686"/>
-=======
         <location filename="../src/gui/owncloudgui.cpp" line="711"/>
->>>>>>> 7f51803d
         <source>Details...</source>
         <translation>Dettagli...</translation>
     </message>
     <message>
-<<<<<<< HEAD
-        <location filename="../src/gui/owncloudgui.cpp" line="692"/>
-=======
         <location filename="../src/gui/owncloudgui.cpp" line="717"/>
->>>>>>> 7f51803d
         <source>Help</source>
         <translation>Aiuto</translation>
     </message>
     <message>
-<<<<<<< HEAD
-        <location filename="../src/gui/owncloudgui.cpp" line="694"/>
-=======
         <location filename="../src/gui/owncloudgui.cpp" line="719"/>
->>>>>>> 7f51803d
         <source>Quit %1</source>
         <translation>Esci da %1</translation>
     </message>
     <message>
-<<<<<<< HEAD
-        <location filename="../src/gui/owncloudgui.cpp" line="233"/>
-=======
         <location filename="../src/gui/owncloudgui.cpp" line="248"/>
->>>>>>> 7f51803d
         <source>Disconnected from %1</source>
         <translation>Disconnesso dal %1</translation>
     </message>
@@ -3802,9 +3546,6 @@
         <translation>Il server dell&apos;account %1 esegue una versione %2 datata e non supportata. L&apos;utilizzo del client con versioni non supportate non è sperimentato ed è potenzialmente pericoloso. Continua a tuo rischio.</translation>
     </message>
     <message>
-<<<<<<< HEAD
-        <location filename="../src/gui/owncloudgui.cpp" line="236"/>
-=======
         <location filename="../src/gui/owncloudgui.cpp" line="238"/>
         <source>Disconnected</source>
         <translation>Disconnesso</translation>
@@ -3816,37 +3557,25 @@
     </message>
     <message>
         <location filename="../src/gui/owncloudgui.cpp" line="251"/>
->>>>>>> 7f51803d
         <source>Disconnected from accounts:</source>
         <translation>Disconnesso dagli account:</translation>
     </message>
     <message>
-<<<<<<< HEAD
-        <location filename="../src/gui/owncloudgui.cpp" line="238"/>
-=======
         <location filename="../src/gui/owncloudgui.cpp" line="253"/>
->>>>>>> 7f51803d
         <source>Account %1: %2</source>
         <translation>Account %1: %2</translation>
     </message>
     <message>
-<<<<<<< HEAD
-        <location filename="../src/gui/owncloudgui.cpp" line="256"/>
-=======
         <location filename="../src/gui/owncloudgui.cpp" line="268"/>
         <source>Signed out</source>
         <translation>Disconnesso</translation>
     </message>
     <message>
         <location filename="../src/gui/owncloudgui.cpp" line="272"/>
->>>>>>> 7f51803d
         <source>Account synchronization is disabled</source>
         <translation>La sincronizzazione dell&apos;account è disabilitata</translation>
     </message>
     <message>
-<<<<<<< HEAD
-        <location filename="../src/gui/owncloudgui.cpp" line="337"/>
-=======
         <location filename="../src/gui/owncloudgui.cpp" line="273"/>
         <location filename="../src/gui/owncloudgui.cpp" line="304"/>
         <source>Synchronization is paused</source>
@@ -3864,152 +3593,87 @@
     </message>
     <message>
         <location filename="../src/gui/owncloudgui.cpp" line="360"/>
->>>>>>> 7f51803d
         <source>Unpause all folders</source>
         <translation>Riprendi tutte le cartelle</translation>
     </message>
     <message>
-<<<<<<< HEAD
-        <location filename="../src/gui/owncloudgui.cpp" line="342"/>
-=======
         <location filename="../src/gui/owncloudgui.cpp" line="365"/>
->>>>>>> 7f51803d
         <source>Pause all folders</source>
         <translation>Sospendi tutte le cartelle</translation>
     </message>
     <message>
-<<<<<<< HEAD
-        <location filename="../src/gui/owncloudgui.cpp" line="574"/>
-=======
         <location filename="../src/gui/owncloudgui.cpp" line="599"/>
->>>>>>> 7f51803d
         <source>Unpause all synchronization</source>
         <translation>Riprendi tutte le sincronizzazioni</translation>
     </message>
     <message>
-<<<<<<< HEAD
-        <location filename="../src/gui/owncloudgui.cpp" line="576"/>
-=======
         <location filename="../src/gui/owncloudgui.cpp" line="601"/>
->>>>>>> 7f51803d
         <source>Unpause synchronization</source>
         <translation>Riprendi la sincronizzazione</translation>
     </message>
     <message>
-<<<<<<< HEAD
-        <location filename="../src/gui/owncloudgui.cpp" line="584"/>
-=======
         <location filename="../src/gui/owncloudgui.cpp" line="609"/>
->>>>>>> 7f51803d
         <source>Pause all synchronization</source>
         <translation>Sospendi tutte le sincronizzazioni</translation>
     </message>
     <message>
-<<<<<<< HEAD
-        <location filename="../src/gui/owncloudgui.cpp" line="586"/>
-=======
         <location filename="../src/gui/owncloudgui.cpp" line="611"/>
->>>>>>> 7f51803d
         <source>Pause synchronization</source>
         <translation>Sospendi la sincronizzazione</translation>
     </message>
     <message>
-<<<<<<< HEAD
-        <location filename="../src/gui/owncloudgui.cpp" line="593"/>
-=======
         <location filename="../src/gui/owncloudgui.cpp" line="618"/>
->>>>>>> 7f51803d
         <source>Log out of all accounts</source>
         <translation>Disconnetti tutti gli account</translation>
     </message>
     <message>
-<<<<<<< HEAD
-        <location filename="../src/gui/owncloudgui.cpp" line="601"/>
-=======
         <location filename="../src/gui/owncloudgui.cpp" line="626"/>
->>>>>>> 7f51803d
         <source>Log in to all accounts...</source>
         <translation>Accedi a tutti gli account...</translation>
     </message>
     <message>
-<<<<<<< HEAD
-        <location filename="../src/gui/owncloudgui.cpp" line="685"/>
-=======
         <location filename="../src/gui/owncloudgui.cpp" line="710"/>
->>>>>>> 7f51803d
         <source>New account...</source>
         <translation>Nuovo account...</translation>
     </message>
     <message>
-<<<<<<< HEAD
-        <location filename="../src/gui/owncloudgui.cpp" line="703"/>
-=======
         <location filename="../src/gui/owncloudgui.cpp" line="728"/>
->>>>>>> 7f51803d
         <source>Crash now</source>
         <comment>Only shows in debug mode to allow testing the crash handler</comment>
         <translation>Chiusura immediata</translation>
     </message>
     <message>
-<<<<<<< HEAD
-        <location filename="../src/gui/owncloudgui.cpp" line="719"/>
-=======
         <location filename="../src/gui/owncloudgui.cpp" line="744"/>
->>>>>>> 7f51803d
         <source>No items synced recently</source>
         <translation>Nessun elemento sincronizzato di recente</translation>
     </message>
     <message>
-<<<<<<< HEAD
-        <location filename="../src/gui/owncloudgui.cpp" line="756"/>
-=======
         <location filename="../src/gui/owncloudgui.cpp" line="781"/>
->>>>>>> 7f51803d
         <source>Syncing %1 of %2  (%3 left)</source>
         <translation>Sincronizzazione di %1 di %2  (%3 rimanenti)</translation>
     </message>
     <message>
-<<<<<<< HEAD
-        <location filename="../src/gui/owncloudgui.cpp" line="761"/>
-=======
         <location filename="../src/gui/owncloudgui.cpp" line="786"/>
->>>>>>> 7f51803d
         <source>Syncing %1 of %2</source>
         <translation>Sincronizzazione di %1 di %2</translation>
     </message>
     <message>
-<<<<<<< HEAD
-        <location filename="../src/gui/owncloudgui.cpp" line="770"/>
-=======
         <location filename="../src/gui/owncloudgui.cpp" line="795"/>
->>>>>>> 7f51803d
         <source>Syncing %1 (%2 left)</source>
         <translation>Sincronizzazione di %1 (%2 rimanenti)</translation>
     </message>
     <message>
-<<<<<<< HEAD
-        <location filename="../src/gui/owncloudgui.cpp" line="773"/>
-=======
         <location filename="../src/gui/owncloudgui.cpp" line="798"/>
->>>>>>> 7f51803d
         <source>Syncing %1</source>
         <translation>Sincronizzazione di %1</translation>
     </message>
     <message>
-<<<<<<< HEAD
-        <location filename="../src/gui/owncloudgui.cpp" line="791"/>
-=======
         <location filename="../src/gui/owncloudgui.cpp" line="816"/>
->>>>>>> 7f51803d
         <source>%1 (%2, %3)</source>
         <translation>%1 (%2, %3)</translation>
     </message>
     <message>
-<<<<<<< HEAD
-        <location filename="../src/gui/owncloudgui.cpp" line="817"/>
-=======
         <location filename="../src/gui/owncloudgui.cpp" line="302"/>
->>>>>>> 7f51803d
         <source>Up to date</source>
         <translation>Aggiornato</translation>
     </message>
