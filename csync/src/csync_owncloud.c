--- conflicted
+++ resolved
@@ -374,11 +374,7 @@
  * This function sets the flag _connected if the connection is established
  * and returns if the flag is set, so calling it frequently is save.
  */
-<<<<<<< HEAD
 int dav_connect(CSYNC *csyncCtx,  const char *base_url) {
-=======
-static int dav_connect(csync_owncloud_ctx_t *ctx, struct csync_client_certs_s* clientCerts, const char *base_url) {
->>>>>>> 989005d6
     int useSSL = 0;
     int rc;
     char protocol[6] = {'\0'};
@@ -389,6 +385,7 @@
     unsigned int port = 0;
     int proxystate = -1;
     csync_owncloud_ctx_t *ctx = csyncCtx->owncloud_context;
+    struct csync_client_certs_s* clientCerts = csyncCtx->clientCerts;
 
     if (ctx->_connected) {
         return 0;
@@ -505,280 +502,7 @@
     return rc;
 }
 
-<<<<<<< HEAD
-=======
-/*
- * result parsing list.
- * This function is called to parse the result of the propfind request
- * to list directories on the WebDAV server. I takes a single resource
- * and fills a resource struct and stores it to the result list which
- * is stored in the listdir_context.
- */
-static void propfind_results_callback(void *userdata,
-                    const ne_uri *uri,
-                    const ne_prop_result_set *set)
-{
-    struct listdir_context *fetchCtx = userdata;
-    struct resource *newres = 0;
-    const ne_status *status = NULL;
-    char *path = ne_path_unescape( uri->path );
-
-    (void) status;
-
-    if( ! fetchCtx->target ) {
-        DEBUG_WEBDAV("error: target must not be zero!" );
-        return;
-    }
-
-    /* Fill the resource structure with the data about the file */
-    newres = c_malloc(sizeof(struct resource));
-    newres->uri =  path; /* no need to strdup because ne_path_unescape already allocates */
-    newres->name = c_basename( path );
-    fill_webdav_properties_into_resource(newres, set);
-
-    /* prepend the new resource to the result list */
-    newres->next   = fetchCtx->list;
-    fetchCtx->list = newres;
-    fetchCtx->result_count = fetchCtx->result_count + 1;
-    /* DEBUG_WEBDAV( "results for URI %s: %d %d", newres->name, (int)newres->size, (int)newres->type ); */
-}
-
-
-
-/*
- * fetches a resource list from the WebDAV server. This is equivalent to list dir.
- */
-static struct listdir_context *fetch_resource_list(csync_owncloud_ctx_t *ctx, const char *uri, int depth)
-{
-    struct listdir_context *fetchCtx;
-    int ret = 0;
-    ne_propfind_handler *hdl = NULL;
-    ne_request *request = NULL;
-    const char *content_type = NULL;
-    char *curi = NULL;
-    const ne_status *req_status = NULL;
-
-    curi = _cleanPath( uri );
-
-    /* The old legacy one-level PROPFIND cache. Also gets filled
-       by the recursive cache if 'infinity' did not suceed. */
-    if (ctx->propfind_cache) {
-        if (c_streq(curi, ctx->propfind_cache->target)) {
-            DEBUG_WEBDAV("fetch_resource_list Using simple PROPFIND cache %s", curi);
-            ctx->propfind_cache->ref++;
-            SAFE_FREE(curi);
-            return ctx->propfind_cache;
-        }
-    }
-
-    if( ctx->csync_ctx->callbacks.update_callback ) {
-	ctx->csync_ctx->callbacks.update_callback(false, curi, 
-              ctx->csync_ctx->callbacks.update_callback_userdata);
-    }
-
-    fetchCtx = c_malloc( sizeof( struct listdir_context ));
-    if (!fetchCtx) {
-        errno = ENOMEM;
-        SAFE_FREE(curi);
-        return NULL;
-    }
-    fetchCtx->list = NULL;
-    fetchCtx->target = curi;
-    fetchCtx->currResource = NULL;
-    fetchCtx->ref = 1;
-
-    /* do a propfind request and parse the results in the results function, set as callback */
-    hdl = ne_propfind_create(ctx->dav_session.ctx, curi, depth);
-
-    if(hdl) {
-        ret = ne_propfind_named(hdl, ls_props, propfind_results_callback, fetchCtx);
-        request = ne_propfind_get_request( hdl );
-        req_status = ne_get_status( request );
-    }
-
-    if( ret == NE_OK ) {
-        fetchCtx->currResource = fetchCtx->list;
-        /* Check the request status. */
-        if( req_status && req_status->klass != 2 ) {
-            set_errno_from_http_errcode(req_status->code);
-            DEBUG_WEBDAV("ERROR: Request failed: status %d (%s)", req_status->code,
-                         req_status->reason_phrase);
-            ret = NE_CONNECT;
-            set_error_message(ctx, req_status->reason_phrase);
-        }
-        DEBUG_WEBDAV("Simple propfind result code %d.", req_status ? req_status->code : -1);
-    } else {
-        if( ret == NE_ERROR && req_status->code == 404) {
-            errno = ENOENT;
-        } else {
-            set_errno_from_neon_errcode(ctx, ret);
-        }
-    }
-
-    if( ret == NE_OK ) {
-        /* Check the content type. If the server has a problem, ie. database is gone or such,
-         * the content type is not xml but a html error message. Stop on processing if it's
-         * not XML.
-         * FIXME: Generate user error message from the reply content.
-         */
-        content_type =  ne_get_response_header( request, "Content-Type" );
-        if( !(content_type && c_streq(content_type, "application/xml; charset=utf-8") ) ) {
-            DEBUG_WEBDAV("ERROR: Content type of propfind request not XML: %s.",
-                         content_type ?  content_type: "<empty>");
-            errno = ERRNO_WRONG_CONTENT;
-            set_error_message(ctx, "Server error: PROPFIND reply is not XML formatted!");
-            ret = NE_CONNECT;
-        }
-    }
-
-    if( ret != NE_OK ) {
-        const char *err = NULL;
-        set_errno_from_neon_errcode(ctx, ret);
-
-        err = ne_get_error( ctx->dav_session.ctx );
-        if(err) {
-            set_error_message(ctx, err);
-        }
-        DEBUG_WEBDAV("WRN: propfind named failed with %d, request error: %s", ret, err ? err : "<nil>");
-    }
-
-    if( hdl )
-        ne_propfind_destroy(hdl);
-
-    if( ret != NE_OK ) {
-        free_fetchCtx(fetchCtx);
-        return NULL;
-    }
-
-    free_fetchCtx(ctx->propfind_cache);
-    ctx->propfind_cache = fetchCtx;
-    ctx->propfind_cache->ref++;
-    return fetchCtx;
-}
-
-static struct listdir_context *fetch_resource_list_attempts(csync_owncloud_ctx_t *ctx, const char *uri, int depth)
-{
-    int i;
-
-    struct listdir_context *fetchCtx = NULL;
-    for(i = 0; i < 10; ++i) {
-        fetchCtx = fetch_resource_list(ctx, uri, depth);
-        if(fetchCtx) break;
-        /* only loop in case the content is not XML formatted. Otherwise for every
-         * non successful stat (for non existing directories) its tried 10 times. */
-        if( errno != ERRNO_WRONG_CONTENT ) break;
-
-        DEBUG_WEBDAV("=> Errno after fetch resource list for %s: %d", uri, errno);
-        DEBUG_WEBDAV("   New attempt %i", i);
-    }
-    return fetchCtx;
-}
-
-
-/*
- * directory functions
- */
-csync_vio_handle_t *owncloud_opendir(CSYNC *ctx, const char *uri) {
-    struct listdir_context *fetchCtx = NULL;
-    char *curi = NULL;
-
-    DEBUG_WEBDAV("opendir method called on %s", uri );
-
-    if (dav_connect( ctx->owncloud_context, ctx->clientCerts, uri ) < 0) {
-        DEBUG_WEBDAV("connection failed");
-        return NULL;
-    }
-
-    curi = _cleanPath( uri );
-    if (ctx->owncloud_context->is_first_propfind && !ctx->owncloud_context->dav_session.no_recursive_propfind) {
-        ctx->owncloud_context->is_first_propfind = false;
-        // Try to fill it
-        fill_recursive_propfind_cache(ctx->owncloud_context, uri, curi);
-    }
-    if (ctx->owncloud_context->propfind_recursive_cache) {
-        // Try to fetch from recursive cache (if we have one)
-        fetchCtx = get_listdir_context_from_recursive_cache(ctx->owncloud_context, curi);
-    }
-    SAFE_FREE(curi);
-    ctx->owncloud_context->is_first_propfind = false;
-    if (fetchCtx) {
-        return fetchCtx;
-    }
-
-    /* fetchCtx = fetch_resource_list( uri, NE_DEPTH_ONE ); */
-    fetchCtx = fetch_resource_list_attempts( ctx->owncloud_context, uri, NE_DEPTH_ONE);
-    if( !fetchCtx ) {
-        /* errno is set properly in fetch_resource_list */
-        DEBUG_WEBDAV("Errno set to %d", errno);
-        return NULL;
-    } else {
-        fetchCtx->currResource = fetchCtx->list;
-        DEBUG_WEBDAV("opendir returning handle %p (count=%d)", (void*) fetchCtx, fetchCtx->result_count );
-        return fetchCtx;
-    }
-    /* no freeing of curi because its part of the fetchCtx and gets freed later */
-}
-
-int owncloud_closedir(CSYNC *ctx, csync_vio_handle_t *dhandle) {
-    struct listdir_context *fetchCtx = dhandle;
-
-    free_fetchCtx(fetchCtx);
-    (void)ctx;
-    return 0;
-}
-
-csync_vio_file_stat_t *owncloud_readdir(CSYNC *ctx, csync_vio_handle_t *dhandle) {
-    struct listdir_context *fetchCtx = dhandle;
-    (void)ctx;
-
-//    DEBUG_WEBDAV("owncloud_readdir" );
-//    DEBUG_WEBDAV("owncloud_readdir %s ", fetchCtx->target);
-//    DEBUG_WEBDAV("owncloud_readdir %d", fetchCtx->result_count );
-//    DEBUG_WEBDAV("owncloud_readdir %p %p", fetchCtx->currResource, fetchCtx->list );
-
-    if( fetchCtx == NULL) {
-        /* DEBUG_WEBDAV("An empty dir or at end"); */
-        return NULL;
-    }
-
-    while( fetchCtx->currResource ) {
-        resource* currResource = fetchCtx->currResource;
-        char *escaped_path = NULL;
-
-        /* set pointer to next element */
-        fetchCtx->currResource = fetchCtx->currResource->next;
-
-        /* It seems strange: first uri->path is unescaped to escape it in the next step again.
-         * The reason is that uri->path is not completely escaped (ie. it seems only to have
-         * spaces escaped), while the fetchCtx->target is fully escaped.
-         * See http://bugs.owncloud.org/thebuggenie/owncloud/issues/oc-613
-         */
-        escaped_path = ne_path_escape( currResource->uri );
-        if (ne_path_compare(fetchCtx->target, escaped_path) != 0) {
-            // Convert the resource for the caller
-            csync_vio_file_stat_t* lfs = csync_vio_file_stat_new();
-            resourceToFileStat(lfs, currResource);
-
-            SAFE_FREE( escaped_path );
-            return lfs;
-        } else {
-            /* The first item is the root item, memorize its permissions */
-            if (!ctx->remote.root_perms) {
-                if (strlen(currResource->remotePerm) > 0) {
-                    /* Only copy if permissions contain something. Empty string means server didn't return them */
-                    ctx->remote.root_perms = c_strdup(currResource->remotePerm);
-                }
-            }
-        }
-
-        /* This is the target URI */
-        SAFE_FREE( escaped_path );
-    }
-
-    return NULL;
-}
-
->>>>>>> 989005d6
+
 char *owncloud_error_string(CSYNC* ctx)
 {
     return ctx->owncloud_context->dav_session.error_string;
