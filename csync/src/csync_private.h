--- conflicted
+++ resolved
@@ -117,11 +117,7 @@
     c_list_t *list;
     enum csync_replica_e type;
     int  read_from_db;
-<<<<<<< HEAD
-=======
-    c_list_t *ignored_cleanup;
     const char *root_perms; /* Permission of the root folder. (Since the root folder is not in the db tree, we need to keep a separate entry.) */
->>>>>>> 8febd90f
   } remote;
 
 
