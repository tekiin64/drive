/*
 * Copyright (C) by Klaas Freitag <freitag@owncloud.com>
 *
 * This program is free software; you can redistribute it and/or modify
 * it under the terms of the GNU General Public License as published by
 * the Free Software Foundation; either version 2 of the License, or
 * (at your option) any later version.
 *
 * This program is distributed in the hope that it will be useful, but
 * WITHOUT ANY WARRANTY; without even the implied warranty of MERCHANTABILITY
 * or FITNESS FOR A PARTICULAR PURPOSE. See the GNU General Public License
 * for more details.
 */

#ifndef CONFIGFILE_H
#define CONFIGFILE_H

#include "owncloudlib.h"
#include <memory>
#include <QSharedPointer>
#include <QSettings>
#include <QString>
#include <QVariant>
#include <chrono>

class QWidget;
class QHeaderView;
class ExcludedFiles;

namespace OCC {

class AbstractCredentials;

/**
 * @brief The ConfigFile class
 * @ingroup libsync
 */
class OWNCLOUDSYNC_EXPORT ConfigFile
{
public:
    ConfigFile();

    enum Scope { UserScope,
        SystemScope };

    QString configPath() const;
    QString configFile() const;
    QString excludeFile(Scope scope) const;
    static QString excludeFileFromSystem(); // doesn't access config dir

    bool exists();

    QString defaultConnection() const;

    // the certs do not depend on a connection.
    QByteArray caCerts();
    void setCaCerts(const QByteArray &);

    bool passwordStorageAllowed(const QString &connection = QString());

    // max count of lines in the log window
    int maxLogLines() const;
    void setMaxLogLines(int);

    /* Server poll interval in milliseconds */
    std::chrono::milliseconds remotePollInterval(const QString &connection = QString()) const;
    /* Set poll interval. Value in milliseconds has to be larger than 5000 */
    void setRemotePollInterval(std::chrono::milliseconds interval, const QString &connection = QString());

    /* Interval to check for new notifications */
    std::chrono::milliseconds notificationRefreshInterval(const QString &connection = QString()) const;

    /* Force sync interval, in milliseconds */
    std::chrono::milliseconds forceSyncInterval(const QString &connection = QString()) const;

    /**
     * Interval in milliseconds within which full local discovery is required
     *
     * Use -1 to disable regular full local discoveries.
     */
    std::chrono::milliseconds fullLocalDiscoveryInterval() const;

    bool monoIcons() const;
    void setMonoIcons(bool);

    bool promptDeleteFiles() const;
    void setPromptDeleteFiles(bool promptDeleteFiles);

    bool crashReporter() const;
    void setCrashReporter(bool enabled);

<<<<<<< HEAD
    bool automaticLogDir() const;
    void setAutomaticLogDir(bool enabled);
=======
    // Whether experimental UI options should be shown
    bool showExperimentalOptions() const;
>>>>>>> a9561f49

    // proxy settings
    void setProxyType(int proxyType,
        const QString &host = QString(),
        int port = 0, bool needsAuth = false,
        const QString &user = QString(),
        const QString &pass = QString());

    int proxyType() const;
    QString proxyHostName() const;
    int proxyPort() const;
    bool proxyNeedsAuth() const;
    QString proxyUser() const;
    QString proxyPassword() const;

    /** 0: no limit, 1: manual, >0: automatic */
    int useUploadLimit() const;
    int useDownloadLimit() const;
    void setUseUploadLimit(int);
    void setUseDownloadLimit(int);
    /** in kbyte/s */
    int uploadLimit() const;
    int downloadLimit() const;
    void setUploadLimit(int kbytes);
    void setDownloadLimit(int kbytes);
    /** [checked, size in MB] **/
    QPair<bool, quint64> newBigFolderSizeLimit() const;
    void setNewBigFolderSizeLimit(bool isChecked, quint64 mbytes);
    bool confirmExternalStorage() const;
    void setConfirmExternalStorage(bool);

    /** If we should move the files deleted on the server in the trash  */
    bool moveToTrash() const;
    void setMoveToTrash(bool);

    static bool setConfDir(const QString &value);

    bool optionalDesktopNotifications() const;
    void setOptionalDesktopNotifications(bool show);

    bool showInExplorerNavigationPane() const;
    void setShowInExplorerNavigationPane(bool show);

    int timeout() const;
    quint64 chunkSize() const;
    quint64 maxChunkSize() const;
    quint64 minChunkSize() const;
    std::chrono::milliseconds targetChunkUploadDuration() const;

    void saveGeometry(QWidget *w);
    void restoreGeometry(QWidget *w);

    // how often the check about new versions runs
    std::chrono::milliseconds updateCheckInterval(const QString &connection = QString()) const;

    bool skipUpdateCheck(const QString &connection = QString()) const;
    void setSkipUpdateCheck(bool, const QString &);

    void saveGeometryHeader(QHeaderView *header);
    void restoreGeometryHeader(QHeaderView *header);

    QString certificatePath() const;
    void setCertificatePath(const QString &cPath);
    QString certificatePasswd() const;
    void setCertificatePasswd(const QString &cPasswd);

    /**  Returns a new settings pre-set in a specific group.  The Settings will be created
         with the given parent. If no parent is specified, the caller must destroy the settings */
    static std::unique_ptr<QSettings> settingsWithGroup(const QString &group, QObject *parent = 0);

    /// Add the system and user exclude file path to the ExcludedFiles instance.
    static void setupDefaultExcludeFilePaths(ExcludedFiles &excludedFiles);

protected:
    QVariant getPolicySetting(const QString &policy, const QVariant &defaultValue = QVariant()) const;
    void storeData(const QString &group, const QString &key, const QVariant &value);
    QVariant retrieveData(const QString &group, const QString &key) const;
    void removeData(const QString &group, const QString &key);
    bool dataExists(const QString &group, const QString &key) const;

private:
    QVariant getValue(const QString &param, const QString &group = QString(),
        const QVariant &defaultValue = QVariant()) const;
    void setValue(const QString &key, const QVariant &value);

private:
    typedef QSharedPointer<AbstractCredentials> SharedCreds;

    static bool _askedUser;
    static QString _oCVersion;
    static QString _confDir;
};
}
#endif // CONFIGFILE_H<|MERGE_RESOLUTION|>--- conflicted
+++ resolved
@@ -89,13 +89,11 @@
     bool crashReporter() const;
     void setCrashReporter(bool enabled);
 
-<<<<<<< HEAD
     bool automaticLogDir() const;
     void setAutomaticLogDir(bool enabled);
-=======
+
     // Whether experimental UI options should be shown
     bool showExperimentalOptions() const;
->>>>>>> a9561f49
 
     // proxy settings
     void setProxyType(int proxyType,
