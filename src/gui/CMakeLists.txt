--- conflicted
+++ resolved
@@ -243,14 +243,9 @@
 endif()
 
 if(UNIX AND NOT APPLE)
-<<<<<<< HEAD
-  set(CMAKE_C_FLAGS "${CMAKE_C_FLAGS} -pie -fPIE")
-  set(CMAKE_CXX_FLAGS "${CMAKE_CXX_FLAGS} -pie -fPIE")
-=======
   set(CMAKE_C_FLAGS "${CMAKE_C_FLAGS} -fPIE")
   set(CMAKE_CXX_FLAGS "${CMAKE_CXX_FLAGS} -fPIE")
   set(CMAKE_EXE_LINKER_FLAGS "${CMAKE_EXE_LINKER_FLAGS} -pie")
->>>>>>> 7f51803d
 endif()
 
 if(NOT BUILD_OWNCLOUD_OSX_BUNDLE)
