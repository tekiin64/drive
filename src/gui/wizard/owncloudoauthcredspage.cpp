--- conflicted
+++ resolved
@@ -45,17 +45,8 @@
     setTitle(WizardCommon::titleTemplate().arg(tr("Connect to %1").arg(Theme::instance()->appNameGUI())));
     setSubTitle(WizardCommon::subTitleTemplate().arg(tr("Login in your browser")));
 
-<<<<<<< HEAD
-    connect(_ui.openLinkButton, &QCommandLinkButton::clicked, [this] {
-        _ui.errorLabel->hide();
-        qobject_cast<OwncloudWizard *>(wizard())->account()->clearCookieJar(); // #6574
-        if (_asyncAuth)
-            _asyncAuth->openBrowser();
-    });
-=======
     connect(_ui.openLinkButton, &QCommandLinkButton::clicked, this, &OwncloudOAuthCredsPage::slotOpenBrowser);
     connect(_ui.copyLinkButton, &QCommandLinkButton::clicked, this, &OwncloudOAuthCredsPage::slotCopyLinkToClipboard);
->>>>>>> 4f7d7e36
 }
 
 void OwncloudOAuthCredsPage::initializePage()
