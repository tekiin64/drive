--- conflicted
+++ resolved
@@ -63,14 +63,9 @@
         self.registered_paths = {}
         self._watch_id = 0
         self._sock = None
-<<<<<<< HEAD
         self._listeners = [self._update_registered_paths, self._get_version]
-        self._remainder = ''.encode()
+        self._remainder = ''.encode('utf-8')
         self.protocolVersion = '1.0'
-=======
-        self._listeners = [self._update_registered_paths]
-        self._remainder = ''.encode('utf-8')
->>>>>>> 29557ea5
         self.nautilusVFSFile_table = {}  # not needed in this object actually but shared 
                                          # all over the other objects.
 
@@ -138,38 +133,19 @@
 
     # Parses response lines out of collected data, returns list of strings
     def get_available_responses(self):
-        end = self._remainder.rfind('\n'.encode())
+        end = self._remainder.rfind('\n')
         if end == -1:
             return []
         data = self._remainder[:end]
         self._remainder = self._remainder[end+1:]
-        return data.decode().split('\n')
+        return data.decode('utf-8').split('\n')
 
     # Notify is the raw answer from the socket
     def _handle_notify(self, source, condition):
-<<<<<<< HEAD
         # Blocking is ok since we're notified of available data
         self._remainder += self._sock.recv(1024)
 
         if len(self._remainder) == 0:
-=======
-        data = source.recv(1024)
-        # Prepend the remaining data from last call
-        if len(self._remainder) > 0:
-            data = self._remainder + data
-            self._remainder = ''.encode('utf-8')
-
-        if len(data) > 0:
-            # Remember the remainder for next round
-            lastNL = data.rfind('\n'.encode('utf-8'));
-            if lastNL > -1 and lastNL < len(data):
-                self._remainder = data[lastNL+1:]
-                data = data[:lastNL]
-
-            for l in data.split('\n'.encode('utf-8')):
-                self._handle_server_response(l.decode('utf-8'))
-        else:
->>>>>>> 29557ea5
             return False
 
         for line in self.get_available_responses():
